--- conflicted
+++ resolved
@@ -1,24 +1,35 @@
 /*
   Copyright (c) DataStax, Inc.
 
-  This software can be used solely with DataStax Enterprise. Please consult the
-  license at http://www.datastax.com/terms/datastax-dse-driver-license-terms
+  Licensed under the Apache License, Version 2.0 (the "License");
+  you may not use this file except in compliance with the License.
+  You may obtain a copy of the License at
+
+  http://www.apache.org/licenses/LICENSE-2.0
+
+  Unless required by applicable law or agreed to in writing, software
+  distributed under the License is distributed on an "AS IS" BASIS,
+  WITHOUT WARRANTIES OR CONDITIONS OF ANY KIND, either express or implied.
+  See the License for the specific language governing permissions and
+  limitations under the License.
 */
 
-#ifndef __DSE_SERIALIZATION_HPP_INCLUDED__
-#define __DSE_SERIALIZATION_HPP_INCLUDED__
-
-#include "dse.h"
-
-#include "macros.hpp"
-#include "vector.hpp"
-#include "cpp-driver/src/serialization.hpp"
+#ifndef __CASS_SERIALIZATION_HPP_INCLUDED__
+#define __CASS_SERIALIZATION_HPP_INCLUDED__
+
+#include "address.hpp"
+#include "cassandra.h"
+#include "map.hpp"
+#include "string.hpp"
+#include "string_ref.hpp"
+#include "utils.hpp"
+
+#include <uv.h>
 
 #include <assert.h>
-#include <stdint.h>
+#include <limits>
 #include <string.h>
 
-<<<<<<< HEAD
 namespace cass {
 
 // http://commandcenter.blogspot.com/2012/04/byte-order-fallacy.html
@@ -33,7 +44,7 @@
   return output + sizeof(uint8_t);
 }
 
-inline char* decode_byte(char* input, uint8_t& output) {
+inline const char* decode_byte(const char* input, uint8_t& output) {
   output = static_cast<uint8_t>(input[0]);
   return input + sizeof(uint8_t);
 }
@@ -43,41 +54,60 @@
   return output + sizeof(int8_t);
 }
 
-inline char* decode_int8(char* input, int8_t& output) {
+inline const char* decode_int8(const char* input, int8_t& output) {
   output = static_cast<int8_t>(input[0]);
   return input + sizeof(int8_t);
 }
 
-inline void encode_uint16(char* output, uint16_t value) {
+inline char* encode_uint16(char* output, uint16_t value) {
   output[0] = static_cast<char>(value >> 8);
   output[1] = static_cast<char>(value >> 0);
-}
-
-inline char* decode_uint16(char* input, uint16_t& output) {
+  return output + sizeof(uint16_t);
+}
+
+inline const char* decode_uint16(const char* input, uint16_t& output) {
   output = (static_cast<uint16_t>(static_cast<uint8_t>(input[1])) << 0) |
            (static_cast<uint16_t>(static_cast<uint8_t>(input[0])) << 8);
   return input + sizeof(uint16_t);
 }
 
-inline void encode_int16(char* output, int16_t value) {
+inline char* encode_int16(char* output, int16_t value) {
   output[0] = static_cast<char>(value >> 8);
   output[1] = static_cast<char>(value >> 0);
-}
-
-inline char* decode_int16(char* input, int16_t& output) {
+  return output + sizeof(int16_t);
+}
+
+inline const char* decode_int16(const char* input, int16_t& output) {
   output = (static_cast<int16_t>(static_cast<uint8_t>(input[1])) << 0) |
            (static_cast<int16_t>(static_cast<uint8_t>(input[0])) << 8);
   return input + sizeof(int16_t);
 }
 
-inline void encode_int32(char* output, int32_t value) {
+inline char* encode_uint32(char* output, uint32_t value) {
   output[0] = static_cast<char>(value >> 24);
   output[1] = static_cast<char>(value >> 16);
   output[2] = static_cast<char>(value >> 8);
   output[3] = static_cast<char>(value >> 0);
-}
-
-inline char* decode_int32(char* input, int32_t& output) {
+  return output + sizeof(uint32_t);
+}
+
+inline const char* decode_uint32(const char* input, uint32_t& output) {
+  output = (static_cast<uint32_t>(static_cast<uint8_t>(input[3])) << 0) |
+           (static_cast<uint32_t>(static_cast<uint8_t>(input[2])) << 8) |
+           (static_cast<uint32_t>(static_cast<uint8_t>(input[1])) << 16) |
+           (static_cast<uint32_t>(static_cast<uint8_t>(input[0])) << 24);
+  return input + sizeof(uint32_t);
+}
+
+inline char* encode_int32(char* output, int32_t value) {
+  output[0] = static_cast<char>(value >> 24);
+  output[1] = static_cast<char>(value >> 16);
+  output[2] = static_cast<char>(value >> 8);
+  output[3] = static_cast<char>(value >> 0);
+  return output + sizeof(int32_t);
+}
+
+inline const char* decode_int32(const char* input, int32_t& output) {
   output = (static_cast<int32_t>(static_cast<uint8_t>(input[3])) << 0) |
            (static_cast<int32_t>(static_cast<uint8_t>(input[2])) << 8) |
            (static_cast<int32_t>(static_cast<uint8_t>(input[1])) << 16) |
@@ -85,22 +115,7 @@
   return input + sizeof(int32_t);
 }
 
-inline void encode_uint32(char* output, uint32_t value) {
-  output[0] = static_cast<char>(value >> 24);
-  output[1] = static_cast<char>(value >> 16);
-  output[2] = static_cast<char>(value >> 8);
-  output[3] = static_cast<char>(value >> 0);
-}
-
-inline char* decode_uint32(char* input, uint32_t& output) {
-  output = (static_cast<uint32_t>(static_cast<uint8_t>(input[3])) << 0) |
-           (static_cast<uint32_t>(static_cast<uint8_t>(input[2])) << 8) |
-           (static_cast<uint32_t>(static_cast<uint8_t>(input[1])) << 16) |
-           (static_cast<uint32_t>(static_cast<uint8_t>(input[0])) << 24);
-  return input + sizeof(uint32_t);
-}
-
-inline void encode_int64(char* output, int64_t value) {
+inline char* encode_int64(char* output, int64_t value) {
   STATIC_ASSERT(sizeof(int64_t) == 8);
   output[0] = static_cast<char>(value >> 56);
   output[1] = static_cast<char>(value >> 48);
@@ -110,21 +125,10 @@
   output[5] = static_cast<char>(value >> 16);
   output[6] = static_cast<char>(value >> 8);
   output[7] = static_cast<char>(value >> 0);
-}
-
-inline void encode_uint64(char* output, uint64_t value) {
-  STATIC_ASSERT(sizeof(uint64_t) == 8);
-  output[0] = static_cast<char>(static_cast<uint8_t>(value >> 56));
-  output[1] = static_cast<char>(static_cast<uint8_t>(value >> 48));
-  output[2] = static_cast<char>(static_cast<uint8_t>(value >> 40));
-  output[3] = static_cast<char>(static_cast<uint8_t>(value >> 32));
-  output[4] = static_cast<char>(static_cast<uint8_t>(value >> 24));
-  output[5] = static_cast<char>(static_cast<uint8_t>(value >> 16));
-  output[6] = static_cast<char>(static_cast<uint8_t>(value >> 8));
-  output[7] = static_cast<char>(static_cast<uint8_t>(value >> 0));
-}
-
-inline char* decode_int64(char* input, int64_t& output) {
+  return output + sizeof(int64_t);
+}
+
+inline const char* decode_int64(const char* input, int64_t& output) {
   STATIC_ASSERT(sizeof(int64_t) == 8);
   output = (static_cast<int64_t>(static_cast<uint8_t>(input[7])) << 0) |
            (static_cast<int64_t>(static_cast<uint8_t>(input[6])) << 8) |
@@ -137,324 +141,103 @@
   return input + sizeof(int64_t);
 }
 
-inline void encode_float(char* output, float value) {
+inline char* encode_float(char* output, float value) {
   STATIC_ASSERT(std::numeric_limits<float>::is_iec559);
-  encode_int32(output, copy_cast<float, int32_t>(value));
-}
-
-inline char* decode_float(char* input, float& output) {
+  return encode_int32(output, copy_cast<float, int32_t>(value));
+}
+
+inline const char* decode_float(const char* input, float& output) {
   STATIC_ASSERT(std::numeric_limits<float>::is_iec559);
   int32_t int_value;
-  char* pos = decode_int32(input, int_value);
+  const char* pos = decode_int32(input, int_value);
   output = copy_cast<int32_t, float>(int_value);
   return pos;
 }
 
-inline void encode_double(char* output, double value) {
+inline char* encode_double(char* output, double value) {
   STATIC_ASSERT(std::numeric_limits<double>::is_iec559);
-  encode_int64(output, copy_cast<double, int64_t>(value));
-}
-
-inline char* decode_double(char* input, double& output) {
+  return encode_int64(output, copy_cast<double, int64_t>(value));
+}
+
+inline const char* decode_double(const char* input, double& output) {
   STATIC_ASSERT(std::numeric_limits<double>::is_iec559);
   int64_t int_value;
-  char* pos = decode_int64(input, int_value);
+  const char* pos = decode_int64(input, int_value);
   output = copy_cast<int64_t, double>(int_value);
   return pos;
 }
 
-inline char* decode_string(char* input, char** output, size_t& size) {
-  uint16_t string_size;
-  char* pos = decode_uint16(input, string_size);
-  size = string_size;
-  *output = pos;
-  return pos + string_size;
-}
-
-inline char* decode_string(char* buffer, StringRef* output) {
-  char* str;
-  size_t str_size;
-  buffer = decode_string(buffer, &str, str_size);
-  *output = StringRef(str, str_size);
-  return buffer;
-}
-
-inline char* decode_long_string(char* input, char** output, size_t& size) {
-  int32_t string_size;
-  char* pos = decode_int32(input, string_size);
-  assert(string_size >= 0);
-  size = string_size;
-  *output = pos;
-  return pos + string_size;
-}
-
-inline char* decode_bytes(char* input, char** output, size_t& size) {
-  int32_t bytes_size;
-  char* pos = decode_int32(input, bytes_size);
-  if (bytes_size < 0) {
-    *output = NULL;
-    size = 0;
-    return pos;
+inline char* encode_uuid(char* output, CassUuid uuid) {
+  uint64_t time_and_version = uuid.time_and_version;
+  output[3] = static_cast<char>(time_and_version & 0x00000000000000FFLL);
+  time_and_version >>= 8;
+  output[2] = static_cast<char>(time_and_version & 0x00000000000000FFLL);
+  time_and_version >>= 8;
+  output[1] = static_cast<char>(time_and_version & 0x00000000000000FFLL);
+  time_and_version >>= 8;
+  output[0] = static_cast<char>(time_and_version & 0x00000000000000FFLL);
+  time_and_version >>= 8;
+
+  output[5] = static_cast<char>(time_and_version & 0x00000000000000FFLL);
+  time_and_version >>= 8;
+  output[4] = static_cast<char>(time_and_version & 0x00000000000000FFLL);
+  time_and_version >>= 8;
+
+  output[7] = static_cast<char>(time_and_version & 0x00000000000000FFLL);
+  time_and_version >>= 8;
+  output[6] = static_cast<char>(time_and_version & 0x000000000000000FFLL);
+
+  uint64_t clock_seq_and_node = uuid.clock_seq_and_node;
+  for (size_t i = 0; i < 8; ++i) {
+    output[15 - i] = static_cast<char>(clock_seq_and_node & 0x00000000000000FFL);
+    clock_seq_and_node >>= 8;
+  }
+  // UUID is 128-bit, which is 16 bytes.
+  return output + 16;
+}
+
+inline const char* decode_uuid(const char* input, CassUuid* output) {
+  output->time_and_version  = static_cast<uint64_t>(static_cast<uint8_t>(input[3]));
+  output->time_and_version |= static_cast<uint64_t>(static_cast<uint8_t>(input[2])) << 8;
+  output->time_and_version |= static_cast<uint64_t>(static_cast<uint8_t>(input[1])) << 16;
+  output->time_and_version |= static_cast<uint64_t>(static_cast<uint8_t>(input[0])) << 24;
+
+  output->time_and_version |= static_cast<uint64_t>(static_cast<uint8_t>(input[5])) << 32;
+  output->time_and_version |= static_cast<uint64_t>(static_cast<uint8_t>(input[4])) << 40;
+
+  output->time_and_version |= static_cast<uint64_t>(static_cast<uint8_t>(input[7])) << 48;
+  output->time_and_version |= static_cast<uint64_t>(static_cast<uint8_t>(input[6])) << 56;
+
+  output->clock_seq_and_node = 0;
+  for (size_t i = 0; i < 8; ++i) {
+    output->clock_seq_and_node |= static_cast<uint64_t>(static_cast<uint8_t>(input[15 - i])) << (8 * i);
+  }
+  return input + 16;
+}
+
+inline const char* decode_size(int protocol_version, const char* input,
+                               int32_t& size) {
+  const char* pos;
+  if (protocol_version >= 3) {
+    pos = decode_int32(input, size);
   } else {
-    *output = pos;
-    size = bytes_size;
-    return pos + size;
+    uint16_t temp;
+    pos = decode_uint16(input, temp);
+    size = temp;
   }
-}
-
-inline char* decode_bytes(char* buffer, StringRef* output) {
-  char* bytes;
-  size_t bytes_size;
-  buffer = decode_bytes(buffer, &bytes, bytes_size);
-  *output = StringRef(bytes, bytes_size);
-  return buffer;
-}
-
-inline char* decode_inet(char* input, Address* output) {
-  uint8_t address_len;
-  char address[16];
-  int32_t port;
-
-  char* pos = decode_byte(input, address_len);
-
-  assert(address_len <= 16);
-  memcpy(address, pos, address_len);
-  pos += address_len;
-
-  pos = decode_int32(pos, port);
-
-  Address::from_inet(address, address_len, port, output);
-
   return pos;
 }
 
-inline char* decode_inet(char* input, CassInet* output) {
-  char* pos = decode_byte(input, output->address_length);
-
-  assert(output->address_length <= 16);
-  memcpy(output->address, pos, output->address_length);
-
-  return pos + output->address_length;
-}
-
-inline char* decode_string_map(char* input,
-                               std::map<std::string, std::string>& map) {
-
-  map.clear();
-  uint16_t len = 0;
-  char* buffer = decode_uint16(input, len);
-
-  for (int i = 0; i < len; i++) {
-    char* key = 0;
-    size_t key_size = 0;
-    char* value = 0;
-    size_t value_size = 0;
-
-    buffer = decode_string(buffer, &key, key_size);
-    buffer = decode_string(buffer, &value, value_size);
-    map.insert(std::make_pair(std::string(key, key_size),
-                              std::string(value, value_size)));
-  }
-  return buffer;
-}
-
-inline char* decode_stringlist(char* input, std::list<std::string>& output) {
-  output.clear();
-  uint16_t len = 0;
-  char* buffer = decode_uint16(input, len);
-
-  for (int i = 0; i < len; i++) {
-    char* s = NULL;
-    size_t s_size = 0;
-
-    buffer = decode_string(buffer, &s, s_size);
-    output.push_back(std::string(s, s_size));
-=======
-#define DSE_POINT_TYPE       "org.apache.cassandra.db.marshal.PointType"
-#define DSE_LINE_STRING_TYPE "org.apache.cassandra.db.marshal.LineStringType"
-#define DSE_POLYGON_TYPE     "org.apache.cassandra.db.marshal.PolygonType"
-#define DSE_DATE_RANGE_TYPE  "org.apache.cassandra.db.marshal.DateRangeType"
-
-#define WKB_HEADER_SIZE (sizeof(cass_uint8_t) + sizeof(cass_uint32_t)) // Endian + Type
-#define WKB_POLYGON_HEADER_SIZE (WKB_HEADER_SIZE + sizeof(cass_uint32_t)) // Header + Num rings
-#define WKB_LINE_STRING_HEADER_SIZE (WKB_HEADER_SIZE + sizeof(cass_uint32_t)) // Header + Num points
-
-namespace dse {
-
-enum DateRangeBoundType {
-  DATE_RANGE_BOUND_TYPE_SINGLE_DATE = 0,
-  DATE_RANGE_BOUND_TYPE_CLOSED_RANGE = 1,
-  DATE_RANGE_BOUND_TYPE_OPEN_RANGE_HIGH = 2,
-  DATE_RANGE_BOUND_TYPE_OPEN_RANGE_LOW = 3,
-  DATE_RANGE_BOUND_TYPE_BOTH_OPEN_RANGE = 4,
-  DATE_RANGE_BOUND_TYPE_SINGLE_DATE_OPEN = 5
-};
-
-enum WkbGeometryType {
-  WKB_GEOMETRY_TYPE_POINT = 1,
-  WKB_GEOMETRY_TYPE_LINESTRING = 2,
-  WKB_GEOMETRY_TYPE_POLYGON = 3,
-  WKB_GEOMETRY_TYPE_MULTIPOINT = 4,
-  WKB_GEOMETRY_TYPE_MULTILINESTRING = 5,
-  WKB_GEOMETRY_TYPE_MULTIPOLYGON = 6,
-  WKB_GEOMETRY_TYPE_GEOMETRYCOLLECTION = 7
-};
-
-enum WkbByteOrder {
-  WKB_BYTE_ORDER_BIG_ENDIAN    = 0,
-  WKB_BYTE_ORDER_LITTLE_ENDIAN = 1
-};
-
-#if defined(_M_IX86)  || defined(_M_X64)     || defined(_M_AMD64) || \
-    defined(__i386__) || defined(__x86_64__) || defined(__amd64__)
-inline WkbByteOrder native_byte_order() {
-  return WKB_BYTE_ORDER_LITTLE_ENDIAN;
-}
-#elif defined(__BYTE_ORDER__)
-inline WkbByteOrder native_byte_order() {
-  return __BYTE_ORDER__ == __ORDER_BIG_ENDIAN__ ? WKB_BYTE_ORDER_BIG_ENDIAN
-                                                : WKB_BYTE_ORDER_LITTLE_ENDIAN;
-}
-#else
-inline WkbByteOrder native_byte_order() {
-  const uint32_t native_byte_order = 0x01020304;
-  return reinterpret_cast<const cass_uint8_t*>(&NATIVE_ORDER)[0] == 0x01 ? WKB_BYTE_ORDER_BIG_ENDIAN
-                                                                         : WKB_BYTE_ORDER_LITTLE_ENDIAN;
-}
-#endif
-
-
-typedef cass::Vector<cass_byte_t> Bytes;
-
-#if defined(HAVE_BUILTIN_BSWAP32) && defined(HAVE_BUILTIN_BSWAP64)
-inline cass_uint32_t swap_uint32(cass_uint32_t value)
-{
-  return __builtin_bswap32(value);
-}
-
-inline cass_uint64_t swap_uint64(cass_uint64_t value)
-{
-  return __builtin_bswap64(value);
-}
-#elif defined(_MSC_VER)
-inline cass_uint32_t swap_uint32(cass_uint32_t value)
-{
-  STATIC_ASSERT(sizeof(cass_uint32_t) == sizeof(unsigned long));
-  return _byteswap_ulong(value);
-}
-
-inline cass_uint64_t swap_uint64(cass_uint64_t value)
-{
-  return _byteswap_uint64(value);
-}
-#else
-inline cass_uint32_t swap_uint32(cass_uint32_t value)
-{
-  value = ((value << 8) & 0xFF00FF00) | ((value >> 8) & 0xFF00FF);
-  return (value << 16) | (value >> 16);
-}
-
-inline cass_uint64_t swap_uint64(cass_uint64_t value)
-{
-  value = ((value <<  8) & 0xFF00FF00FF00FF00ULL) | ((value >>  8) & 0x00FF00FF00FF00FFULL);
-  value = ((value << 16) & 0xFFFF0000FFFF0000ULL) | ((value >> 16) & 0x0000FFFF0000FFFFULL);
-  return (value << 32) | (value >> 32);
-}
-#endif
-
-template<class T>
-inline void encode(T value, size_t index, Bytes& bytes) {
-  assert(bytes.size() >= index + sizeof(T));
-  memcpy(&bytes[index], &value, sizeof(T));
-}
-
-template<class T>
-inline void encode_append(T value, Bytes& bytes) {
-  cass_uint8_t* data = reinterpret_cast<cass_uint8_t*>(&value);
-  for (size_t i = 0; i < sizeof(T); ++i) {
-    bytes.push_back(data[i]);
->>>>>>> cd938412
-  }
-}
-
-inline void encode_header_append(WkbGeometryType type, Bytes& bytes) {
-  bytes.push_back(native_byte_order());
-  encode_append(static_cast<cass_uint32_t>(type), bytes);
-}
-
-inline cass_double_t decode_double(const cass_byte_t* bytes,
-                                   WkbByteOrder byte_order) {
-  STATIC_ASSERT(sizeof(cass_double_t) == sizeof(cass_uint64_t));
-  cass_double_t value;
-  if (byte_order != native_byte_order()) {
-    cass_uint64_t temp;
-    memcpy(&temp, bytes, sizeof(cass_uint64_t));
-    swap_uint64(temp);
-    memcpy(&value, &temp, sizeof(cass_uint64_t));
-  } else {
-    memcpy(&value, bytes, sizeof(cass_uint64_t));
-  }
-  return value;
-}
-
-inline cass_uint32_t decode_uint32(const cass_byte_t* bytes,
-                                   WkbByteOrder byte_order) {
-  cass_uint32_t value;
-  memcpy(&value, bytes, sizeof(cass_uint32_t));
-  if (byte_order != native_byte_order()) {
-    swap_uint32(value);
-  }
-  return value;
-}
-
-inline dse::WkbGeometryType decode_header(const cass_byte_t* bytes, dse::WkbByteOrder* byte_order) {
-  *byte_order = static_cast<dse::WkbByteOrder>(bytes[0]);
-  return static_cast<dse::WkbGeometryType>(dse::decode_uint32(bytes + 1, *byte_order));
-}
-
-<<<<<<< HEAD
-inline const uint8_t* decode_vint(const uint8_t* input, const uint8_t* end, uint64_t* output) {
-  int num_extra_bytes;
-  int i;
-  uint8_t first_byte = *input++;
-  if (first_byte <= 127) {
-    // If this is a multibyte vint, at least the MSB of the first byte
-    // will be set. Since that's not the case, this is a one-byte value.
-    *output = first_byte;
-  } else {
-    // The number of consecutive most significant bits of the first-byte tell us how
-    // many additional bytes are in this vint. Count them like this:
-    // 1. Invert the firstByte so that all leading 1s become 0s.
-    // 2. Count the number of leading zeros; num_leading_zeros assumes a 64-bit long.
-    // 3. We care about leading 0s in the byte, not int, so subtract out the
-    //    appropriate number of extra bits (56 for a 64-bit int).
-
-    // We mask out high-order bits to prevent sign-extension as the value is placed in a 64-bit arg
-    // to the num_leading_zeros function.
-    num_extra_bytes = cass::num_leading_zeros(~first_byte & 0xff) - 56;
-
-    // Error out if we don't have num_extra_bytes left in our data.
-    if (input + num_extra_bytes > end) {
-      // There aren't enough bytes. This duration object is not fully defined.
-      return NULL;
-    }
-
-    // Build up the vint value one byte at a time from the data bytes.
-    // The firstByte contains size as well as the most significant bits of
-    // the value. Extract just the value.
-    *output = first_byte & (0xff >> num_extra_bytes);
-    for (i = 0; i < num_extra_bytes; ++i) {
-      uint8_t b = *input++;
-      *output <<= 8;
-      *output |= b & 0xff;
-    }
-  }
-  return input;
+inline int64_t decode_zig_zag(uint64_t n) {
+  // n is an unsigned long because we want a logical shift right
+  // (it should 0-fill high order bits), not arithmetic shift right.
+  return (n >> 1) ^ -static_cast<int64_t>(n & 1);
+}
+
+inline uint64_t encode_zig_zag(int64_t n) {
+  return (n << 1) ^ (n >> 63);
 }
 
 } // namespace cass
-=======
-} // namespace dse
->>>>>>> cd938412
 
 #endif