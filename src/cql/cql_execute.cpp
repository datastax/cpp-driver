/*
 *      Copyright (C) 2013 DataStax Inc.
 *
 *   Licensed under the Apache License, Version 2.0 (the "License");
 *   you may not use this file except in compliance with the License.
 *   You may obtain a copy of the License at
 *
 *      http://www.apache.org/licenses/LICENSE-2.0
 *
 *   Unless required by applicable law or agreed to in writing, software
 *   distributed under the License is distributed on an "AS IS" BASIS,
 *   WITHOUT WARRANTIES OR CONDITIONS OF ANY KIND, either express or implied.
 *   See the License for the specific language governing permissions and
 *   limitations under the License.
 */
#include "cql/internal/cql_message_execute_impl.hpp"
#include "cql/policies/cql_retry_policy.hpp"

#include "cql/cql_execute.hpp"

cql::cql_execute_t::cql_execute_t() :
    _impl(new cql_message_execute_impl_t())
{}

cql::cql_execute_t::cql_execute_t(const std::vector<cql::cql_byte_t>& id,
                                  cql::cql_consistency_enum consistency,
<<<<<<< HEAD
                                  boost::shared_ptr<cql::cql_retry_policy_t> retry_policy,
                                  bool is_traced) :
    _impl(new cql_message_execute_impl_t(id, consistency, retry_policy, is_traced))
=======
                                  boost::shared_ptr<cql::cql_retry_policy_t> retry_policy) :
    _impl(new cql_message_execute_impl_t(id, consistency, retry_policy))
>>>>>>> e4f2882b
{}

cql::cql_execute_t::~cql_execute_t() {
}

const std::vector<cql::cql_byte_t>&
cql::cql_execute_t::query_id() const {
    return _impl->query_id();
}

void
cql::cql_execute_t::query_id(const std::vector<cql::cql_byte_t>& id) {
    _impl->query_id(id);
}

cql::cql_consistency_enum
cql::cql_execute_t::consistency() const {
    return _impl->consistency();
}

void
cql::cql_execute_t::consistency(const cql::cql_consistency_enum consistency) {
    _impl->consistency(consistency);
}

void
cql::cql_execute_t::push_back(const std::vector<cql::cql_byte_t>& val) {
    _impl->push_back(val);
}

void
cql::cql_execute_t::push_back(const std::string& val) {
    _impl->push_back(val);
}

void
cql::cql_execute_t::push_back(const char* val) {
    _impl->push_back(std::string(val));
}

void
cql::cql_execute_t::push_back(const cql::cql_short_t val) {
    _impl->push_back(val);
}

void
cql::cql_execute_t::push_back(const cql_int_t val) {
    _impl->push_back(val);
}

void
cql::cql_execute_t::push_back(const cql::cql_bigint_t val) {
    _impl->push_back(val);
}

void
cql::cql_execute_t::push_back(const float val) {
    _impl->push_back(val);
}

void
cql::cql_execute_t::push_back(const double val) {
    _impl->push_back(val);
}

void
cql::cql_execute_t::push_back(const bool val) {
    _impl->push_back(val);
}

void
cql::cql_execute_t::pop_back() {
    _impl->pop_back();
}

boost::shared_ptr<cql::cql_message_execute_impl_t>
cql::cql_execute_t::impl() const {
    return _impl;
}

boost::shared_ptr<cql::cql_retry_policy_t>
cql::cql_execute_t::retry_policy() const
{
    return _impl->retry_policy();
}

void
cql::cql_execute_t::set_retry_policy(
    const boost::shared_ptr<cql::cql_retry_policy_t>& retry_policy)
{
    _impl->set_retry_policy(retry_policy);
}

bool
cql::cql_execute_t::has_retry_policy() const
{
    return _impl->has_retry_policy();
}

void
cql::cql_execute_t::increment_retry_counter()
{
    _impl->increment_retry_counter();
}

int
cql::cql_execute_t::get_retry_counter() const
{
    return _impl->get_retry_counter();
}

cql::cql_stream_t
cql::cql_execute_t::stream()
{
    return impl()->stream();
}

void
cql::cql_execute_t::set_stream(const cql_stream_t& stream)
{
    impl()->set_stream(stream);
}

void 
cql::cql_execute_t::push_back(const cql::cql_uuid_t val) {
    _impl->push_back(val);
}

void 
cql::cql_execute_t::push_back(const boost::asio::ip::address val) {
    _impl->push_back(val);
}

void 
cql::cql_execute_t::push_back(const cql::cql_varint_t val) {
	_impl->push_back(val);
}

void 
cql::cql_execute_t::push_back(const cql::cql_decimal_t val) {
	_impl->push_back(val);
}
<|MERGE_RESOLUTION|>--- conflicted
+++ resolved
@@ -24,14 +24,9 @@
 
 cql::cql_execute_t::cql_execute_t(const std::vector<cql::cql_byte_t>& id,
                                   cql::cql_consistency_enum consistency,
-<<<<<<< HEAD
                                   boost::shared_ptr<cql::cql_retry_policy_t> retry_policy,
                                   bool is_traced) :
     _impl(new cql_message_execute_impl_t(id, consistency, retry_policy, is_traced))
-=======
-                                  boost::shared_ptr<cql::cql_retry_policy_t> retry_policy) :
-    _impl(new cql_message_execute_impl_t(id, consistency, retry_policy))
->>>>>>> e4f2882b
 {}
 
 cql::cql_execute_t::~cql_execute_t() {
