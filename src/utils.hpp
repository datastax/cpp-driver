/*
  Copyright (c) 2014-2016 DataStax

  Licensed under the Apache License, Version 2.0 (the "License");
  you may not use this file except in compliance with the License.
  You may obtain a copy of the License at

  http://www.apache.org/licenses/LICENSE-2.0

  Unless required by applicable law or agreed to in writing, software
  distributed under the License is distributed on an "AS IS" BASIS,
  WITHOUT WARRANTIES OR CONDITIONS OF ANY KIND, either express or implied.
  See the License for the specific language governing permissions and
  limitations under the License.
*/

#ifndef __CASS_COMMON_HPP_INCLUDED__
#define __CASS_COMMON_HPP_INCLUDED__

#include "cassandra.h"
#include "macros.hpp"

#include <stddef.h>
#include <string>
#include <string.h>
#include <vector>

namespace cass {

class BufferPiece;
class Value;

typedef std::vector<std::string> ContactPointList;
typedef std::vector<std::string> DcList;

template<class From, class To>
#if _MSC_VER && !__INTEL_COMPILER
class IsConvertible : public std::is_convertible<From, To> {
#else
class IsConvertible {
  private:
    typedef char Yes;
    typedef struct { char not_used[2]; } No;

    struct Helper {
      static Yes test(To);
      static No test(...);
      static From& check();
    };

  public:
    static const bool value = sizeof(Helper::test(Helper::check())) == sizeof(Yes);
#endif
};

// copy_cast<> prevents incorrect code from being generated when two unrelated
// types reference the same memory location and strict aliasing is enabled.
// The type "char*" is an exception and is allowed to alias any other
// pointer type. This allows memcpy() to copy bytes from one type to the other
// without violating strict aliasing and usually optimizes away on a modern
// compiler (GCC, Clang, and MSVC).

template<typename From, typename To>
inline To copy_cast(const From& from)
{
  STATIC_ASSERT(sizeof(From) == sizeof(To));

  To to;
  memcpy(&to, &from, sizeof(from));
  return to;
}

inline size_t next_pow_2(size_t num) {
  size_t next = 2;
  size_t i = 0;
  while (next < num) {
    next = static_cast<size_t>(1) << i++;
  }
  return next;
}

std::string opcode_to_string(int opcode);

void explode(const std::string& str, std::vector<std::string>& vec, const char delimiter = ',');

std::string& trim(std::string& str);

bool is_valid_cql_id(const std::string& str);

std::string& to_cql_id(std::string& str);

std::string& escape_id(std::string& str);

<<<<<<< HEAD
inline size_t num_leading_zeros(cass_int64_t value) {
  if (value == 0)
    return 64;

#if defined(_MSC_VER)
  unsigned long index;
#  if defined(_M_AMD64)
  _BitScanReverse64(&index, value);
#  else
  // On 32-bit this needs to be split into two operations
  char isNonzero = _BitScanReverse(&index, (unsigned long)(value >> 32));

  if (isNonzero)
    // The most significant 4 bytes has a bit set, and our index is relative to that.
    // Add 32 to account for the lower 4 bytes that make up our 64-bit number.
    index += 32;
  else {
    // Scan the last 32 bits by truncating the 64-bit value
    _BitScanReverse(&index, (unsigned long) value);
  }
#  endif
  // index is the (zero based) index, counting from lsb, of the most-significant 1 bit.
  // For example, a value of 12 (b1100) would return 3. The 4th bit is set, so there are
  // 60 leading zeros.
  return 64 - index - 1;
#else
  return __builtin_clzll(value);
#endif
}

inline size_t vint_size(cass_int64_t value) {
  // | with 1 to ensure magnitude <= 63, so (63 - 1) / 7 <= 8
  size_t magnitude = num_leading_zeros(value | 1);
  return magnitude ? (9 - ((magnitude - 1) / 7)) : 9;
}
=======
cass_int32_t get_pid();
>>>>>>> eae2639d

} // namespace cass

#endif<|MERGE_RESOLUTION|>--- conflicted
+++ resolved
@@ -91,7 +91,6 @@
 
 std::string& escape_id(std::string& str);
 
-<<<<<<< HEAD
 inline size_t num_leading_zeros(cass_int64_t value) {
   if (value == 0)
     return 64;
@@ -127,9 +126,8 @@
   size_t magnitude = num_leading_zeros(value | 1);
   return magnitude ? (9 - ((magnitude - 1) / 7)) : 9;
 }
-=======
+
 cass_int32_t get_pid();
->>>>>>> eae2639d
 
 } // namespace cass
 
