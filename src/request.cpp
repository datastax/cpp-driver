--- conflicted
+++ resolved
@@ -16,12 +16,7 @@
 
 #include "request.hpp"
 
-<<<<<<< HEAD
-#include "config.hpp"
-#include "external_types.hpp"
-=======
 #include "external.hpp"
->>>>>>> 475fcc08
 
 extern "C" {
 
