--- conflicted
+++ resolved
@@ -28,147 +28,6 @@
 
 #include <uv.h>
 
-<<<<<<< HEAD
-namespace cass {
-
-  template<class T>
-  struct IsValidValueType;
-
-  template<>
-  struct IsValidValueType<CassNull> {
-    bool operator()(uint16_t type) const {
-      return true;
-    }
-  };
-
-  template<>
-  struct IsValidValueType<cass_int32_t> {
-    bool operator()(uint16_t type) const {
-      return type == CASS_VALUE_TYPE_INT;
-    }
-  };
-
-  template<>
-  struct IsValidValueType<cass_int64_t> {
-    bool operator()(uint16_t type) const {
-      return type == CASS_VALUE_TYPE_BIGINT ||
-          type == CASS_VALUE_TYPE_COUNTER ||
-          type == CASS_VALUE_TYPE_TIMESTAMP;
-    }
-  };
-
-  template<>
-  struct IsValidValueType<cass_float_t> {
-    bool operator()(uint16_t type) const {
-      return type == CASS_VALUE_TYPE_FLOAT;
-    }
-  };
-
-  template<>
-  struct IsValidValueType<cass_double_t> {
-    bool operator()(uint16_t type) const {
-      return type == CASS_VALUE_TYPE_DOUBLE;
-    }
-  };
-
-  template<>
-  struct IsValidValueType<bool> {
-    bool operator()(uint16_t type) const {
-      return type == CASS_VALUE_TYPE_BOOLEAN;
-    }
-  };
-
-  template<>
-  struct IsValidValueType<CassString> {
-    bool operator()(uint16_t type) const {
-      return type == CASS_VALUE_TYPE_ASCII ||
-          type == CASS_VALUE_TYPE_TEXT ||
-          type == CASS_VALUE_TYPE_VARCHAR;
-    }
-  };
-
-  template<>
-  struct IsValidValueType<CassBytes> {
-    bool operator()(uint16_t type) const {
-      return type == CASS_VALUE_TYPE_BLOB ||
-          type == CASS_VALUE_TYPE_VARINT;
-    }
-  };
-
-  template<>
-  struct IsValidValueType<CassUuid> {
-    bool operator()(uint16_t type) const {
-      return type == CASS_VALUE_TYPE_TIMEUUID ||
-          type == CASS_VALUE_TYPE_UUID;
-    }
-  };
-
-  template<>
-  struct IsValidValueType<CassInet> {
-    bool operator()(uint16_t type) const {
-      return type == CASS_VALUE_TYPE_INET;
-    }
-  };
-
-  template<>
-  struct IsValidValueType<CassDecimal> {
-    bool operator()(uint16_t type) const {
-      return type == CASS_VALUE_TYPE_DECIMAL;
-    }
-  };
-
-  template<>
-  struct IsValidValueType<const CassCollection*> {
-    bool operator()(uint16_t type) const {
-      // TODO(mpenick): Check actual type against collection
-      return type == CASS_VALUE_TYPE_LIST ||
-          type == CASS_VALUE_TYPE_MAP ||
-          type == CASS_VALUE_TYPE_SET;
-    }
-  };
-
-  template<>
-  struct IsValidValueType<CassCustom> {
-    bool operator()(uint16_t type) const {
-      return true;
-    }
-  };
-
-  template<class T>
-  CassError bind_by_name(cass::Statement* statement,
-                         StringRef name,
-                         T value) {
-    if (statement->opcode() != CQL_OPCODE_EXECUTE) {
-      return CASS_ERROR_LIB_INVALID_STATEMENT_TYPE;
-    }
-
-    const cass::ResultResponse* result
-        = static_cast<cass::ExecuteRequest*>(statement)->prepared()->result().get();
-
-    cass::ResultMetadata::IndexVec indices;
-    result->find_column_indices(name, &indices);
-    IsValidValueType<T> is_valid_type;
-
-    if (indices.empty()) {
-      return CASS_ERROR_LIB_NAME_DOES_NOT_EXIST;
-    }
-
-    for (cass::ResultMetadata::IndexVec::const_iterator it = indices.begin(),
-         end = indices.end(); it != end; ++it) {
-      size_t index = *it;
-      if (!is_valid_type(result->metadata()->get(index).type)) {
-        return CASS_ERROR_LIB_INVALID_VALUE_TYPE;
-      }
-      statement->bind(index, value);
-    }
-
-    return CASS_OK;
-  }
-
-} // namespace cass
-
-=======
->>>>>>> 54d7460c
 extern "C" {
 
 CassStatement* cass_statement_new(const char* query,
