--- conflicted
+++ resolved
@@ -295,20 +295,19 @@
   cluster->config().set_tcp_keepalive(enabled == cass_true, delay_secs);
 }
 
-<<<<<<< HEAD
+void cass_cluster_set_connection_heartbeat_interval(CassCluster* cluster,
+                                               unsigned interval_secs) {
+  cluster->config().set_connection_heartbeat_interval_secs(interval_secs);
+}
+
+void cass_cluster_set_connection_idle_timeout(CassCluster* cluster,
+                                               unsigned timeout_secs) {
+  cluster->config().set_connection_idle_timeout_secs(timeout_secs);
+}
+
 void cass_cluster_set_retry_policy(CassCluster* cluster,
                                    CassRetryPolicy* retry_policy) {
   cluster->config().set_retry_policy(retry_policy);
-=======
-void cass_cluster_set_connection_heartbeat_interval(CassCluster* cluster,
-                                               unsigned interval_secs) {
-  cluster->config().set_connection_heartbeat_interval_secs(interval_secs);
-}
-
-void cass_cluster_set_connection_idle_timeout(CassCluster* cluster,
-                                               unsigned timeout_secs) {
-  cluster->config().set_connection_idle_timeout_secs(timeout_secs);
->>>>>>> b5b97662
 }
 
 void cass_cluster_free(CassCluster* cluster) {
