--- conflicted
+++ resolved
@@ -1,160 +1,260 @@
 /*
   Copyright (c) DataStax, Inc.
 
-  This software can be used solely with DataStax Enterprise. Please consult the
-  license at http://www.datastax.com/terms/datastax-dse-driver-license-terms
+  Licensed under the Apache License, Version 2.0 (the "License");
+  you may not use this file except in compliance with the License.
+  You may obtain a copy of the License at
+
+  http://www.apache.org/licenses/LICENSE-2.0
+
+  Unless required by applicable law or agreed to in writing, software
+  distributed under the License is distributed on an "AS IS" BASIS,
+  WITHOUT WARRANTIES OR CONDITIONS OF ANY KIND, either express or implied.
+  See the License for the specific language governing permissions and
+  limitations under the License.
 */
 
-#include "dse.h"
-
-#include "macros.hpp"
-#include "string_ref.hpp"
-
+#include "value.hpp"
+
+#include "collection_iterator.hpp"
+#include "data_type.hpp"
+#include "external.hpp"
 #include "serialization.hpp"
-#include "validate.hpp"
+
+#define CHECK_RESULT(result) if(!(result)) return false;
+#define CHECK_VALUE(result) do { \
+  if ((result)) { \
+    return CASS_OK; \
+  } else { \
+    return CASS_ERROR_LIB_NOT_ENOUGH_DATA; \
+  } \
+} while (0)
 
 extern "C" {
 
-CassError cass_value_get_dse_point(const CassValue* value,
-                                   cass_double_t* x, cass_double_t* y) {
-  const cass_byte_t* pos;
-  size_t size;
-
-  CassError rc = dse::validate_data_type(value, DSE_POINT_TYPE);
-  if (rc != CASS_OK) return rc;
-
-  rc = cass_value_get_bytes(value, &pos, &size);
-  if (rc != CASS_OK) return rc;
-
-  if (size < WKB_HEADER_SIZE + 2 * sizeof(cass_double_t)) {
+const CassDataType* cass_value_data_type(const CassValue* value) {
+  return CassDataType::to(value->data_type().get());
+}
+
+CassError cass_value_get_int8(const CassValue* value, cass_int8_t* output) {
+  if (value == NULL || value->is_null()) return CASS_ERROR_LIB_NULL_VALUE;
+  if (value->value_type() != CASS_VALUE_TYPE_TINY_INT) {
+    return CASS_ERROR_LIB_INVALID_VALUE_TYPE;
+  }
+  CHECK_VALUE(value->decoder().as_int8(output));
+}
+
+CassError cass_value_get_int16(const CassValue* value, cass_int16_t* output) {
+  if (value == NULL || value->is_null()) return CASS_ERROR_LIB_NULL_VALUE;
+  if (value->value_type() != CASS_VALUE_TYPE_SMALL_INT) {
+    return CASS_ERROR_LIB_INVALID_VALUE_TYPE;
+  }
+  CHECK_VALUE(value->decoder().as_int16(output));
+}
+
+CassError cass_value_get_int32(const CassValue* value, cass_int32_t* output) {
+  if (value == NULL || value->is_null()) return CASS_ERROR_LIB_NULL_VALUE;
+  if (value->value_type() != CASS_VALUE_TYPE_INT) {
+    return CASS_ERROR_LIB_INVALID_VALUE_TYPE;
+  }
+  CHECK_VALUE(value->decoder().as_int32(output));
+
+}
+
+CassError cass_value_get_uint32(const CassValue* value, cass_uint32_t* output) {
+  if (value == NULL || value->is_null()) return CASS_ERROR_LIB_NULL_VALUE;
+  if (value->value_type() != CASS_VALUE_TYPE_DATE) {
+    return CASS_ERROR_LIB_INVALID_VALUE_TYPE;
+  }
+  CHECK_VALUE(value->decoder().as_uint32(output));
+}
+
+CassError cass_value_get_int64(const CassValue* value, cass_int64_t* output) {
+  if (value == NULL || value->is_null()) return CASS_ERROR_LIB_NULL_VALUE;
+  if (!cass::is_int64_type(value->value_type())) {
+    return CASS_ERROR_LIB_INVALID_VALUE_TYPE;
+  }
+  CHECK_VALUE(value->decoder().as_int64(output));
+}
+
+CassError cass_value_get_float(const CassValue* value, cass_float_t* output) {
+  if (value == NULL || value->is_null()) return CASS_ERROR_LIB_NULL_VALUE;
+  if (value->value_type() != CASS_VALUE_TYPE_FLOAT) {
+    return CASS_ERROR_LIB_INVALID_VALUE_TYPE;
+  }
+  CHECK_VALUE(value->decoder().as_float(output));
+}
+
+CassError cass_value_get_double(const CassValue* value, cass_double_t* output) {
+  if (value == NULL || value->is_null()) return CASS_ERROR_LIB_NULL_VALUE;
+  if (value->value_type() != CASS_VALUE_TYPE_DOUBLE) {
+    return CASS_ERROR_LIB_INVALID_VALUE_TYPE;
+  }
+  CHECK_VALUE(value->decoder().as_double(output));
+}
+
+CassError cass_value_get_bool(const CassValue* value, cass_bool_t* output) {
+  if (value == NULL || value->is_null()) return CASS_ERROR_LIB_NULL_VALUE;
+  if (value->value_type() != CASS_VALUE_TYPE_BOOLEAN) {
+    return CASS_ERROR_LIB_INVALID_VALUE_TYPE;
+  }
+  bool decode_value = false;
+  if (!value->decoder().as_bool(&decode_value)) {
     return CASS_ERROR_LIB_NOT_ENOUGH_DATA;
   }
-
-  dse::WkbByteOrder byte_order;
-  if (dse::decode_header(pos, &byte_order) != dse::WKB_GEOMETRY_TYPE_POINT) {
+  *output = decode_value ? cass_true : cass_false;
+  return CASS_OK;
+}
+
+CassError cass_value_get_uuid(const CassValue* value, CassUuid* output) {
+  if (value == NULL || value->is_null()) return CASS_ERROR_LIB_NULL_VALUE;
+  if (!cass::is_uuid_type(value->value_type())) {
+    return CASS_ERROR_LIB_INVALID_VALUE_TYPE;
+  }
+  CHECK_VALUE(value->decoder().as_uuid(output));
+}
+
+CassError cass_value_get_inet(const CassValue* value, CassInet* output) {
+  if (value == NULL || value->is_null()) return CASS_ERROR_LIB_NULL_VALUE;
+  if (value->value_type() != CASS_VALUE_TYPE_INET) {
+    return CASS_ERROR_LIB_INVALID_VALUE_TYPE;
+  }
+  if (!value->decoder().as_inet(value->size(), output)) {
     return CASS_ERROR_LIB_INVALID_DATA;
   }
-  pos += WKB_HEADER_SIZE;
-
-  *x = dse::decode_double(pos, byte_order);
-  pos += sizeof(cass_double_t);
-
-  *y = dse::decode_double(pos, byte_order);
-
-  return CASS_OK;
-}
-
-<<<<<<< HEAD
+  return CASS_OK;
+}
+
+CassError cass_value_get_string(const CassValue* value,
+                                const char** output,
+                                size_t* output_length) {
+  if (value == NULL || value->is_null()) return CASS_ERROR_LIB_NULL_VALUE;
+  cass::StringRef buffer = value->decoder().as_string_ref();
+  *output = buffer.data();
+  *output_length = buffer.size();
+  return CASS_OK;
+}
+
+CassError cass_value_get_bytes(const CassValue* value,
+                               const cass_byte_t** output,
+                               size_t* output_size) {
+  if (value == NULL || value->is_null()) return CASS_ERROR_LIB_NULL_VALUE;
+  cass::StringRef buffer = value->decoder().as_string_ref();
+  *output = reinterpret_cast<const cass_byte_t*>(buffer.data());
+  *output_size = buffer.size();
+  return CASS_OK;
+}
+
 CassError cass_value_get_duration(const CassValue* value,
                                   cass_int32_t* months,
                                   cass_int32_t* days,
                                   cass_int64_t* nanos) {
-  const uint8_t* cur_byte = NULL;
-  const uint8_t* end = NULL;
-=======
-CassError cass_value_get_dse_date_range(const CassValue* value,
-                                        DseDateRange* range) {
-  size_t size = 0;
-  size_t expected_size = 0;
-  const char* pos = NULL;
-  const char* end = NULL;
-  dse::DateRangeBoundType range_type;
-  DseDateRangeBound* first_bound = NULL;
-  int8_t decoded_byte = 0;
-
-  CassError rc = dse::validate_data_type(value, DSE_DATE_RANGE_TYPE);
-  if (rc != CASS_OK) return rc;
-
-  rc = cass_value_get_string(value, &pos, &size);
-  if (rc != CASS_OK) return rc;
-
-  if (size == 0) {
-    return CASS_ERROR_LIB_NOT_ENOUGH_DATA;
-  }
-
-  end = pos + size;
->>>>>>> cd938412
-
-  // The format of the data is <type int8>[<from_time int64><from_precision int8>[<to_time int64><to_precision int8>]]
-  // Depending on the type of range, we may have a subset of the remaining fields.
-  // This translates to having 0, 1, or 2 bounds. If we have one bound, it may be an upper or lower bound.
-
-<<<<<<< HEAD
-  cur_byte = reinterpret_cast<uint8_t*>(value->data());
-  end = cur_byte + value->size();
-
-  uint64_t decoded = 0;
-
-  cur_byte = cass::decode_vint(cur_byte, end, &decoded);
-  if (cur_byte == NULL || cur_byte == end) return CASS_ERROR_LIB_BAD_PARAMS;
-  *months = static_cast<cass_int32_t>(cass::decode_zig_zag(decoded));
-
-  cur_byte = cass::decode_vint(cur_byte, end, &decoded);
-  if (cur_byte == NULL || cur_byte == end) return CASS_ERROR_LIB_BAD_PARAMS;
-  *days = static_cast<cass_int32_t>(cass::decode_zig_zag(decoded));
-
-  cur_byte = cass::decode_vint(cur_byte, end, &decoded);
-  if (cur_byte == NULL || cur_byte != end) return CASS_ERROR_LIB_BAD_PARAMS;
-  *nanos = static_cast<cass_int64_t>(cass::decode_zig_zag(decoded));
-
-  return CASS_OK;
-}
-=======
-  range_type = static_cast<dse::DateRangeBoundType>(*pos++);
-
-  range->is_single_date = static_cast<cass_bool_t>(
-    range_type == dse::DATE_RANGE_BOUND_TYPE_SINGLE_DATE ||
-      range_type == dse::DATE_RANGE_BOUND_TYPE_SINGLE_DATE_OPEN);
-  range->lower_bound = dse_date_range_bound_unbounded();
-  range->upper_bound = dse_date_range_bound_unbounded();
-
-  switch (range_type) {
-    case dse::DATE_RANGE_BOUND_TYPE_BOTH_OPEN_RANGE:
-    case dse::DATE_RANGE_BOUND_TYPE_SINGLE_DATE_OPEN:
-      expected_size = sizeof(int8_t);
-      break;
-    case dse::DATE_RANGE_BOUND_TYPE_SINGLE_DATE:
-    case dse::DATE_RANGE_BOUND_TYPE_OPEN_RANGE_HIGH:
-    case dse::DATE_RANGE_BOUND_TYPE_OPEN_RANGE_LOW:
-      // type, from_time, from_precision
-      expected_size = sizeof(int8_t) + sizeof(int64_t) + sizeof(int8_t);
-      first_bound = (range_type == dse::DATE_RANGE_BOUND_TYPE_OPEN_RANGE_LOW) ?
-                    &(range->upper_bound) :
-                    &(range->lower_bound);
-      break;
-    case dse::DATE_RANGE_BOUND_TYPE_CLOSED_RANGE:
-      // type, from_time, from_precision, to_time, to_precision
-      expected_size = sizeof(int8_t) + sizeof(int64_t) + sizeof(int8_t) + sizeof(int64_t) + sizeof(int8_t);
-      first_bound = &(range->lower_bound);
-      break;
-    default:
-      return CASS_ERROR_LIB_INVALID_DATA;
-  }
-
-  if (size < expected_size) {
-    return CASS_ERROR_LIB_NOT_ENOUGH_DATA;
-  }
->>>>>>> cd938412
-
-  if (pos == end) {
-    return CASS_OK;
-  }
-
-  // We have at least one bound; write to the attribute that was chosen earlier.
-  pos = cass::decode_int64(const_cast<char*>(pos), first_bound->time_ms);
-  pos = cass::decode_int8(const_cast<char*>(pos), decoded_byte);
-  first_bound->precision = static_cast<DseDateRangePrecision>(decoded_byte);
-
-  if (pos == end) {
-    return CASS_OK;
-  }
-
-  // This is the second bound; must be upper.
-  pos = cass::decode_int64(const_cast<char*>(pos), range->upper_bound.time_ms);
-  cass::decode_int8(const_cast<char*>(pos), decoded_byte);
-  range->upper_bound.precision = static_cast<DseDateRangePrecision>(decoded_byte);
-
-  return CASS_OK;
-}
-
-} // extern "C"+  if (value == NULL || value->is_null()) return CASS_ERROR_LIB_NULL_VALUE;
+  if (!cass_value_is_duration(value)) return CASS_ERROR_LIB_INVALID_VALUE_TYPE;
+  CHECK_VALUE(value->decoder().as_duration(months, days, nanos));
+}
+
+CassError cass_value_get_decimal(const CassValue* value,
+                                 const cass_byte_t** varint,
+                                 size_t* varint_size,
+                                 cass_int32_t* scale) {
+  if (value == NULL || value->is_null()) return CASS_ERROR_LIB_NULL_VALUE;
+  if (value->value_type() != CASS_VALUE_TYPE_DECIMAL) {
+    return CASS_ERROR_LIB_INVALID_VALUE_TYPE;
+  }
+  CHECK_VALUE(value->decoder().as_decimal(varint, varint_size, scale));
+}
+
+CassValueType cass_value_type(const CassValue* value) {
+  return value->value_type();
+}
+
+cass_bool_t cass_value_is_null(const CassValue* value) {
+  return static_cast<cass_bool_t>(value->is_null());
+}
+
+cass_bool_t cass_value_is_collection(const CassValue* value) {
+  return static_cast<cass_bool_t>(value->is_collection());
+}
+
+cass_bool_t cass_value_is_duration(const CassValue* value) {
+  cass::IsValidDataType<cass::CassDuration> is_valid;
+  cass::CassDuration dummy(0, 0, 0);
+  return static_cast<cass_bool_t>(is_valid(dummy, value->data_type()));
+}
+
+size_t cass_value_item_count(const CassValue* collection) {
+  return collection->count();
+}
+
+CassValueType cass_value_primary_sub_type(const CassValue* collection) {
+  return collection->primary_value_type();
+}
+
+CassValueType cass_value_secondary_sub_type(const CassValue* collection) {
+  return collection->secondary_value_type();
+}
+
+} // extern "C"
+
+
+namespace cass {
+
+Value::Value(const DataType::ConstPtr &data_type, Decoder decoder)
+    : data_type_(data_type)
+    , count_(0)
+    , decoder_(decoder)
+    , is_null_(false) {
+  assert(!data_type->is_collection());
+  if (data_type->is_tuple()) {
+    SharedRefPtr<const CompositeType> composite_type(data_type);
+    count_ = composite_type->types().size();
+  } else if (data_type->is_user_type()) {
+    UserType::ConstPtr user_type(data_type);
+    count_ = user_type->fields().size();
+  } else {
+    count_ = 0;
+  }
+}
+
+bool Value::as_bool() const {
+  assert(!is_null() && value_type() == CASS_VALUE_TYPE_BOOLEAN);
+  bool value = false;
+  bool result = decoder_.as_bool(&value);
+  UNUSED_(result);
+  assert(result);
+  return value;
+}
+
+int32_t Value::as_int32() const {
+  assert(!is_null() && value_type() == CASS_VALUE_TYPE_INT);
+  int32_t value = 0;
+  bool result = decoder_.as_int32(&value);
+  UNUSED_(result);
+  assert(result);
+  return value;
+}
+
+CassUuid Value::as_uuid() const {
+  assert(!is_null() && (value_type() == CASS_VALUE_TYPE_UUID ||
+                        value_type() == CASS_VALUE_TYPE_TIMEUUID));
+  CassUuid value = { 0, 0 };
+  bool result = decoder_.as_uuid(&value);
+  UNUSED_(result);
+  assert(result);
+  return value;
+}
+
+StringVec Value::as_stringlist() const {
+  assert(!is_null() && (value_type() == CASS_VALUE_TYPE_LIST ||
+                        value_type() == CASS_VALUE_TYPE_SET) &&
+         primary_value_type() == CASS_VALUE_TYPE_VARCHAR);
+  StringVec stringlist;
+  CollectionIterator iterator(this);
+  while (iterator.next()) {
+    stringlist.push_back(iterator.value()->to_string());
+  }
+  return stringlist;
+}
+
+} // namespace cass