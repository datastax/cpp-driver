--- conflicted
+++ resolved
@@ -1139,12 +1139,4 @@
   response_callback_(control_connection_, data_, responses);
 }
 
-<<<<<<< HEAD
-Address ControlConnection::bind_any_ipv4_("0.0.0.0", 0);
-Address ControlConnection::bind_any_ipv6_("::", 0);
-
-
-
-=======
->>>>>>> 49c00043
 } // namespace cass