--- conflicted
+++ resolved
@@ -192,16 +192,10 @@
   return 0;
 }
 
-<<<<<<< HEAD
-void RoundRobinEventLoopGroup::run() {
-  for (size_t i = 0; i < threads_.size(); ++i) {
-    threads_[i].run();
-=======
 int RoundRobinEventLoopGroup::run() {
   for (size_t i = 0; i < threads_.size(); ++i){
     int rc = threads_[i].run();
     if (rc != 0) return rc;
->>>>>>> d0cfff93
   }
   return 0;
 }
