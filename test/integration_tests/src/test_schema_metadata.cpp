--- conflicted
+++ resolved
@@ -44,14 +44,13 @@
 
 namespace std {
 
-<<<<<<< HEAD
 std::ostream& operator<<(std::ostream& os, const CassString& str) {
   return os << std::string(str.data, str.length);
-=======
+}
+
 std::ostream& operator<<(std::ostream& os, const std::pair<std::string, std::string>& p)
 {
   return os << "(\"" << p.first << "\", \"" << p.second << "\")";
->>>>>>> a8e91b16
 }
 
 } // namespace std
@@ -1108,146 +1107,6 @@
 }
 
 /**
-<<<<<<< HEAD
- * Test materialized views.
- *
- * Verifies that materialized view metadata is correctly updated and returned.
- *
- * @since 2.3.0
- * @jira_ticket CPP-331
- * @test_category schema
- * @cassandra_version 3.0.x
- */
-BOOST_AUTO_TEST_CASE(materialized_views) {
-  {
-    if (version < "3.0.0") return;
-
-    test_utils::execute_query(session, "CREATE KEYSPACE materialized_views WITH replication = "
-                                       "{ 'class' : 'SimpleStrategy', 'replication_factor' : 3 }");
-
-    test_utils::execute_query(session, "CREATE TABLE materialized_views.table1 (key1 text, value1 int, PRIMARY KEY(key1))");
-    test_utils::execute_query(session, "CREATE TABLE materialized_views.table2 (key1 text, key2 int, value1 int, PRIMARY KEY(key1, key2))");
-
-    refresh_schema_meta();
-
-    verify_materialized_view_count("materialized_views", 0);
-
-    const CassTableMeta* table_meta = schema_get_table("materialized_views", "table1");
-    BOOST_CHECK(cass_table_meta_materialized_view_count(table_meta) == 0);
-    BOOST_CHECK(cass_table_meta_materialized_view_by_name(table_meta, "invalid") == NULL);
-    BOOST_CHECK(cass_table_meta_materialized_view(table_meta, 0) == NULL);
-  }
-
-  // Simple materialized view
-  {
-    test_utils::execute_query(session, "CREATE MATERIALIZED VIEW materialized_views.view1 AS "
-                                       "SELECT key1 FROM materialized_views.table1 WHERE value1 IS NOT NULL "
-                                       "PRIMARY KEY(value1, key1)");
-    refresh_schema_meta();
-
-    verify_materialized_view_count("materialized_views", 1);
-
-    const CassTableMeta* table_meta = schema_get_table("materialized_views", "table1");
-    BOOST_CHECK(cass_table_meta_materialized_view_count(table_meta) == 1);
-
-    verify_materialized_view(cass_table_meta_materialized_view_by_name(table_meta, "view1"),
-                             "view1", "table1",
-                             "value1,key1", "value1", "key1");
-  }
-
-  // Materialized view with composite partition key
-  {
-    test_utils::execute_query(session, "CREATE MATERIALIZED VIEW materialized_views.view2 AS "
-                                       "SELECT key1 FROM materialized_views.table2 WHERE key2 IS NOT NULL AND value1 IS NOT NULL "
-                                       "PRIMARY KEY((value1, key2), key1)");
-
-    refresh_schema_meta();
-
-    verify_materialized_view_count("materialized_views", 2);
-
-    const CassTableMeta* table_meta = schema_get_table("materialized_views", "table2");
-    BOOST_CHECK(cass_table_meta_materialized_view_count(table_meta) == 1);
-
-    verify_materialized_view(cass_table_meta_materialized_view_by_name(table_meta, "view2"),
-                             "view2", "table2",
-                             "value1,key2,key1", "value1,key2", "key1");
-  }
-
-  // Materialized view with composite clustering key
-  {
-    test_utils::execute_query(session, "CREATE MATERIALIZED VIEW materialized_views.view3 AS "
-                                       "SELECT key1 FROM materialized_views.table2 WHERE key2 IS NOT NULL AND value1 IS NOT NULL "
-                                       "PRIMARY KEY(value1, key2, key1) "
-                                       "WITH CLUSTERING ORDER BY (key2 DESC)");
-
-    refresh_schema_meta();
-
-    verify_materialized_view_count("materialized_views", 3);
-
-    const CassTableMeta* table_meta = schema_get_table("materialized_views", "table2");
-    BOOST_CHECK(cass_table_meta_materialized_view_count(table_meta) == 2);
-
-    verify_materialized_view(cass_table_meta_materialized_view_by_name(table_meta, "view3"),
-                             "view3", "table2",
-                             "value1,key2,key1", "value1", "key2,key1");
-  }
-
-  // Iterator
-  {
-    const CassTableMeta* table_meta = schema_get_table("materialized_views", "table2");
-
-    test_utils::CassIteratorPtr iterator(cass_iterator_materialized_views_from_table_meta(table_meta));
-
-    while (cass_iterator_next(iterator.get())) {
-      const CassMaterializedViewMeta* view_meta = cass_iterator_get_materialized_view_meta(iterator.get());
-      BOOST_REQUIRE(view_meta != NULL);
-
-      CassString name;
-      cass_materialized_view_meta_name(view_meta, &name.data, &name.length);
-
-      if (name == CassString("view2")) {
-        verify_materialized_view(view_meta, "view2", "table2",
-                                 "value1,key2,key1", "value1,key2", "key1");
-      } else if (name == CassString("view3")) {
-        verify_materialized_view(view_meta, "view3", "table2",
-                                 "value1,key2,key1", "value1", "key2,key1");
-      } else {
-        BOOST_CHECK(false);
-      }
-    }
-  }
-
-  // Drop views
-  {
-    const CassTableMeta* table_meta;
-
-    test_utils::execute_query(session, "DROP MATERIALIZED VIEW materialized_views.view2");
-
-    refresh_schema_meta();
-
-    verify_materialized_view_count("materialized_views", 2);
-
-    table_meta = schema_get_table("materialized_views", "table2");
-    BOOST_CHECK(cass_table_meta_materialized_view_count(table_meta) == 1);
-
-    test_utils::execute_query(session, "DROP MATERIALIZED VIEW materialized_views.view1");
-
-    refresh_schema_meta();
-
-    verify_materialized_view_count("materialized_views", 1);
-
-    table_meta = schema_get_table("materialized_views", "table1");
-    BOOST_CHECK(cass_table_meta_materialized_view_count(table_meta) == 0);
-  }
-
-  // Note: Cassandra doesn't allow for dropping tables with active views.
-  // It's also difficult and unpredictable to get DROP TABLE/MATERIALIZE VIEW
-  // events to reorder so that the DROP TABLE event happens before the
-  // DROP MATERIALIZE VIEW event.
-}
-
-BOOST_AUTO_TEST_SUITE_END()
-=======
  * Test Cassandra version.
  *
  * @since 2.3.0
@@ -1528,6 +1387,8 @@
     BOOST_CHECK_EQUAL(cass_data_type_type(value_data_type), CASS_VALUE_TYPE_LIST);
     // Note: C* < 3.0.0 doesn't keep the frozen<> information for types inside tuple<>
     BOOST_CHECK_EQUAL(cass_data_type_is_frozen(value_data_type), version < "3.0.0" ? cass_false : cass_true);
+  }
+}
 
 /**
  * Test secondary indexes
@@ -1609,5 +1470,142 @@
   }
 }
 
-BOOST_AUTO_TEST_SUITE_END()
->>>>>>> a8e91b16
+/**
+ * Test materialized views.
+ *
+ * Verifies that materialized view metadata is correctly updated and returned.
+ *
+ * @since 2.3.0
+ * @jira_ticket CPP-331
+ * @test_category schema
+ * @cassandra_version 3.0.x
+ */
+BOOST_AUTO_TEST_CASE(materialized_views) {
+  {
+    if (version < "3.0.0") return;
+
+    test_utils::execute_query(session, "CREATE KEYSPACE materialized_views WITH replication = "
+                                       "{ 'class' : 'SimpleStrategy', 'replication_factor' : 3 }");
+
+    test_utils::execute_query(session, "CREATE TABLE materialized_views.table1 (key1 text, value1 int, PRIMARY KEY(key1))");
+    test_utils::execute_query(session, "CREATE TABLE materialized_views.table2 (key1 text, key2 int, value1 int, PRIMARY KEY(key1, key2))");
+
+    refresh_schema_meta();
+
+    verify_materialized_view_count("materialized_views", 0);
+
+    const CassTableMeta* table_meta = schema_get_table("materialized_views", "table1");
+    BOOST_CHECK(cass_table_meta_materialized_view_count(table_meta) == 0);
+    BOOST_CHECK(cass_table_meta_materialized_view_by_name(table_meta, "invalid") == NULL);
+    BOOST_CHECK(cass_table_meta_materialized_view(table_meta, 0) == NULL);
+  }
+
+  // Simple materialized view
+  {
+    test_utils::execute_query(session, "CREATE MATERIALIZED VIEW materialized_views.view1 AS "
+                                       "SELECT key1 FROM materialized_views.table1 WHERE value1 IS NOT NULL "
+                                       "PRIMARY KEY(value1, key1)");
+    refresh_schema_meta();
+
+    verify_materialized_view_count("materialized_views", 1);
+
+    const CassTableMeta* table_meta = schema_get_table("materialized_views", "table1");
+    BOOST_CHECK(cass_table_meta_materialized_view_count(table_meta) == 1);
+
+    verify_materialized_view(cass_table_meta_materialized_view_by_name(table_meta, "view1"),
+                             "view1", "table1",
+                             "value1,key1", "value1", "key1");
+  }
+
+  // Materialized view with composite partition key
+  {
+    test_utils::execute_query(session, "CREATE MATERIALIZED VIEW materialized_views.view2 AS "
+                                       "SELECT key1 FROM materialized_views.table2 WHERE key2 IS NOT NULL AND value1 IS NOT NULL "
+                                       "PRIMARY KEY((value1, key2), key1)");
+
+    refresh_schema_meta();
+
+    verify_materialized_view_count("materialized_views", 2);
+
+    const CassTableMeta* table_meta = schema_get_table("materialized_views", "table2");
+    BOOST_CHECK(cass_table_meta_materialized_view_count(table_meta) == 1);
+
+    verify_materialized_view(cass_table_meta_materialized_view_by_name(table_meta, "view2"),
+                             "view2", "table2",
+                             "value1,key2,key1", "value1,key2", "key1");
+  }
+
+  // Materialized view with composite clustering key
+  {
+    test_utils::execute_query(session, "CREATE MATERIALIZED VIEW materialized_views.view3 AS "
+                                       "SELECT key1 FROM materialized_views.table2 WHERE key2 IS NOT NULL AND value1 IS NOT NULL "
+                                       "PRIMARY KEY(value1, key2, key1) "
+                                       "WITH CLUSTERING ORDER BY (key2 DESC)");
+
+    refresh_schema_meta();
+
+    verify_materialized_view_count("materialized_views", 3);
+
+    const CassTableMeta* table_meta = schema_get_table("materialized_views", "table2");
+    BOOST_CHECK(cass_table_meta_materialized_view_count(table_meta) == 2);
+
+    verify_materialized_view(cass_table_meta_materialized_view_by_name(table_meta, "view3"),
+                             "view3", "table2",
+                             "value1,key2,key1", "value1", "key2,key1");
+  }
+
+  // Iterator
+  {
+    const CassTableMeta* table_meta = schema_get_table("materialized_views", "table2");
+
+    test_utils::CassIteratorPtr iterator(cass_iterator_materialized_views_from_table_meta(table_meta));
+
+    while (cass_iterator_next(iterator.get())) {
+      const CassMaterializedViewMeta* view_meta = cass_iterator_get_materialized_view_meta(iterator.get());
+      BOOST_REQUIRE(view_meta != NULL);
+
+      CassString name;
+      cass_materialized_view_meta_name(view_meta, &name.data, &name.length);
+
+      if (name == CassString("view2")) {
+        verify_materialized_view(view_meta, "view2", "table2",
+                                 "value1,key2,key1", "value1,key2", "key1");
+      } else if (name == CassString("view3")) {
+        verify_materialized_view(view_meta, "view3", "table2",
+                                 "value1,key2,key1", "value1", "key2,key1");
+      } else {
+        BOOST_CHECK(false);
+      }
+    }
+  }
+
+  // Drop views
+  {
+    const CassTableMeta* table_meta;
+
+    test_utils::execute_query(session, "DROP MATERIALIZED VIEW materialized_views.view2");
+
+    refresh_schema_meta();
+
+    verify_materialized_view_count("materialized_views", 2);
+
+    table_meta = schema_get_table("materialized_views", "table2");
+    BOOST_CHECK(cass_table_meta_materialized_view_count(table_meta) == 1);
+
+    test_utils::execute_query(session, "DROP MATERIALIZED VIEW materialized_views.view1");
+
+    refresh_schema_meta();
+
+    verify_materialized_view_count("materialized_views", 1);
+
+    table_meta = schema_get_table("materialized_views", "table1");
+    BOOST_CHECK(cass_table_meta_materialized_view_count(table_meta) == 0);
+  }
+
+  // Note: Cassandra doesn't allow for dropping tables with active views.
+  // It's also difficult and unpredictable to get DROP TABLE/MATERIALIZE VIEW
+  // events to reorder so that the DROP TABLE event happens before the
+  // DROP MATERIALIZE VIEW event.
+}
+
+BOOST_AUTO_TEST_SUITE_END()