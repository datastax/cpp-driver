--- conflicted
+++ resolved
@@ -37,20 +37,11 @@
 		
 	return result;		
 }
-<<<<<<< HEAD
 
 cql::cql_uuid_t
 convert_timestamp_to_uuid(cql::cql_bigint_t ts)
 {			
     std::vector<cql::cql_byte_t> v_bytes(16);
-=======
-			
-void 
-convert_timestamp_to_uuid(cql::cql_bigint_t ts, 
-						  std::vector< cql::cql_byte_t > & v_bytes)
-{			
-	v_bytes.resize(16);	
->>>>>>> e4f2882b
 		
 	for(int i = 0; i < 16; ++i)		
 		v_bytes[i] = rand() % 256;	
@@ -64,23 +55,6 @@
 		ts = ts >> 8;			
 	}		
 			
-<<<<<<< HEAD
-	v_bytes[ 3 ] = chars_vec[ 0 ] ;
-	v_bytes[ 2 ] = chars_vec[ 1 ] ;
-	v_bytes[ 1 ] = chars_vec[ 2 ] ;
-	v_bytes[ 0 ] = chars_vec[ 3 ] ;
-	v_bytes[ 5 ] = chars_vec[ 4 ] ;
-	v_bytes[ 4 ] = chars_vec[ 5 ] ;
-	v_bytes[ 7 ] = chars_vec[ 6 ] ;							
-	v_bytes[ 6 ] = chars_vec[ 7 ] & 0x0F;		//// take only half of the byte.
-	cql::cql_byte_t t6 = 0xF0 & static_cast< cql::cql_byte_t >( rand() % 256 );
-	v_bytes[ 6 ] = v_bytes[ 6 ] | t6;
-	
-    return cql::cql_uuid_t(v_bytes);
-}
-
-cql::cql_bigint_t generate_random_time_stamp()
-=======
 	v_bytes[3] = chars_vec[0] ;
 	v_bytes[2] = chars_vec[1] ;
 	v_bytes[1] = chars_vec[2] ;
@@ -96,7 +70,6 @@
 			
 cql::cql_bigint_t 
 generate_random_time_stamp()
->>>>>>> e4f2882b
 {													
 	int const max_rand(3600);
 	cql::cql_bigint_t result(rand() % max_rand);
@@ -107,11 +80,6 @@
 	}
 		
 	return result;
-<<<<<<< HEAD
-}
-
-BOOST_FIXTURE_TEST_SUITE( consistency_uuid_tests, CONSISTENCY_UUID_CCM_SETUP )				//// --run_test=consistency_uuid_tests/consistency_uuid_test_1
-=======
 }		
 							
 bool 
@@ -187,7 +155,6 @@
 }			
 			
 BOOST_FIXTURE_TEST_SUITE( consistency_uuid_tests, CONSISTENCY_UUID_CCM_SETUP )				
->>>>>>> e4f2882b
 													
 BOOST_AUTO_TEST_CASE(consistency_uuid_test_1) /////  --run_test=consistency_uuid_tests/consistency_uuid_test_1
 {				
@@ -199,25 +166,15 @@
 														
 	test_utils::query(session, str(boost::format(test_utils::CREATE_KEYSPACE_SIMPLE_FORMAT) % test_utils::SIMPLE_KEYSPACE % "1"));
 	session->set_keyspace(test_utils::SIMPLE_KEYSPACE);				
-<<<<<<< HEAD
 	test_utils::query(session, str(boost::format("CREATE TABLE %s(tweet_id int PRIMARY KEY, t1 int, t2 int, t3 uuid, t4 timestamp, t5 uuid );") % test_utils::SIMPLE_TABLE ));
 			
 	std::map <int, std::string>        uuid_map;
 	std::map <int, cql::cql_uuid_t>    uuid_map_2;
 	std::map <int, cql::cql_bigint_t>  time_stamp_map;
 	std::map <int, cql::cql_bigint_t>  timeuuid_map;
-=======
-	test_utils::query(session, str(boost::format("CREATE TABLE %s(tweet_id int PRIMARY KEY, t1 int, t2 int, t3 uuid, t4 timestamp, t5 timeuuid );") % test_utils::SIMPLE_TABLE ));
->>>>>>> e4f2882b
-				
-	std::map<int,std::string> uuid_map;
-	std::map<int,std::vector<cql::cql_byte_t> >	uuid_map_2;
-	std::map<int,cql::cql_bigint_t>	time_stamp_map;
-	std::map<int,cql::cql_bigint_t>	timeuuid_map;
-						
-	int const number_of_records_in_the_table = 260;
-								
-<<<<<<< HEAD
+				
+	int const number_of_records_in_the_table = 2900;
+								
 	for (int i = 0; i < number_of_records_in_the_table; ++i)
 	{
         cql::cql_uuid_t uuid = cql::cql_uuid_t::create();
@@ -239,36 +196,10 @@
 		timeuuid_map.insert( std::make_pair( i, timestamp ) );
 								
 		std::string query_string( boost::str(boost::format("INSERT INTO %s (tweet_id,t1,t2,t3,t4,t5) VALUES (%d,%d,%d,%s,%d,%s);") % test_utils::SIMPLE_TABLE % i % i % i % uuid_string % ts % timeuuid_string));	
-=======
-	for(int i = 0; i < number_of_records_in_the_table; ++i)	{			
-		std::vector<cql::cql_byte_t> v;			
-		generate_random_uuid(v);					
-		std::string const uuid_string = make_conversion_uuid_to_string(v);	
-				
-		std::vector<cql::cql_byte_t> v2;			
-		make_conversion_of_uuid_from_string_to_bytes(uuid_string,v2);	
-						
-		cql::cql_bigint_t time_uuid = generate_random_time_stamp();	
-		std::vector<cql::cql_byte_t> bytes_timeuuid;
-		convert_timestamp_to_uuid(time_uuid,bytes_timeuuid);
-		std::string const timeuuid_string = make_conversion_uuid_to_string(bytes_timeuuid);	
-								
-		if(v != v2) {		
-			BOOST_FAIL("Wrong uuid converted to string.");
-		}		
-		cql::cql_bigint_t const ts = generate_random_time_stamp();
-					
-		uuid_map.insert(std::make_pair(i,uuid_string));		
-		uuid_map_2.insert(std::make_pair( i,v));						
-		time_stamp_map.insert(std::make_pair( i,ts));
-		timeuuid_map.insert(std::make_pair(i,time_uuid));			
-								
-		std::string query_string(boost::str(boost::format("INSERT INTO %s (tweet_id,t1,t2,t3,t4,t5) VALUES (%d,%d,%d,%s,%d,%s);") % test_utils::SIMPLE_TABLE % i % i % i % uuid_string % ts % timeuuid_string ));	
->>>>>>> e4f2882b
 		boost::shared_ptr<cql::cql_query_t> _query(new cql::cql_query_t(query_string,cql::CQL_CONSISTENCY_ANY));	
 		session->query(_query);
 	}				
-					
+				
 	boost::shared_ptr<cql::cql_result_t> result = test_utils::query(session, str(boost::format("SELECT tweet_id,t1,t2,t3,t4,t5 FROM %s LIMIT %d;")%test_utils::SIMPLE_TABLE%(number_of_records_in_the_table + 100)));			
 				
 	int rec_count( 0 );
@@ -282,11 +213,13 @@
 		BOOST_REQUIRE(cnt1 == cnt2);
 		BOOST_REQUIRE(cnt1 == cnt3);
 					
-		cql::cql_bigint_t timeuuid_1(0);			
-		if(result->get_timeuuid(5,timeuuid_1)) {			
-			std::map<int,cql::cql_bigint_t>::const_iterator p = timeuuid_map.find(cnt1);	
-
-			if(p == timeuuid_map.end()) {
+		cql::cql_bigint_t timeuuid_1( 0 );			
+		if (result->get_timeuuid(5, timeuuid_1))
+		{
+			std::map< int, cql::cql_bigint_t >::const_iterator p = timeuuid_map.find( cnt1 );	
+
+			if( p == timeuuid_map.end() )
+			{
 				BOOST_FAIL("No such key in map of timeuuid.");
 			}
 
@@ -314,22 +247,10 @@
 			BOOST_FAIL("File in reading timestamp from result.");
 		}
 					
-<<<<<<< HEAD
-		std::string uuid_string;
-        cql::cql_uuid_t uuid_vec;
-			
-		{	
-			result->get_uuid(3, uuid_string);
-			
-			std::map< int, std::string >::const_iterator p = uuid_map.find( cnt1 );
-			if( p == uuid_map.end() )
-			{
-=======
 		std::string uuid_string;		// uuid written as string. 			
 		if(result->get_uuid(3,uuid_string)) {				
 			std::map<int,std::string>::const_iterator p = uuid_map.find(cnt1);
 			if(p == uuid_map.end()) {
->>>>>>> e4f2882b
 				BOOST_FAIL("No such key in map.");
 			}
 			
@@ -341,31 +262,15 @@
 			BOOST_FAIL("File in reading timestamp from result.");
 		}	
 						
-<<<<<<< HEAD
-		{		
-			result->get_uuid(3, uuid_vec);
-				
-			std::map< int, cql::cql_uuid_t>::const_iterator p = uuid_map_2.find( cnt1 );
-			if( p == uuid_map_2.end() )	
-			{		
-				BOOST_FAIL("No such key in map.");
-			}		
-					
-			if(!(uuid_vec == p->second))
-			{
-=======
 		cql::cql_uuid_t uuid_;			// the same uuid written as cql_uuid_t
 		if(result->get_uuid(3,uuid_))
 		{						
-			std::map<int,std::vector<cql::cql_byte_t> >::const_iterator p = uuid_map_2.find(cnt1);
+			std::map<int, cql::cql_uuid_t>::const_iterator p = uuid_map_2.find(cnt1);
 			if(p == uuid_map_2.end()) {		
 				BOOST_FAIL("No such key in map.");
 			}		
-		
-			std::vector<cql::cql_byte_t> v = uuid_.get_data();
-
-			if(v != p->second) {
->>>>>>> e4f2882b
+
+			if(!(uuid_ == p->second)) {
 				BOOST_FAIL("Wrong uuid converted to string.");
 			}		
 		}		
@@ -390,18 +295,6 @@
 			BOOST_FAIL("The two vectors of bytes do not match.");
 		}		
 				
-<<<<<<< HEAD
-		std::string uuid_string_bis;						
-		cql::cql_uuid_t uuid_bis(uuid_string);
-		uuid_string_bis = uuid_vec.to_string();
-				
-		if (uuid_string != uuid_string_bis) {
-			BOOST_FAIL("Wrong conversion of uuid.");
-		}		
-				
-		if (!(uuid_vec == uuid_bis)) {
-			BOOST_FAIL("Wrong conversion of uuid.");
-=======
 		if(uuid_string_bis != uuid_str_2) {
 			BOOST_FAIL("The two strings after conversion from uuid do not match.");
 		}		
@@ -413,7 +306,6 @@
 				std::cout << uuid_time_stamp_4_bis << " <> " << uuid_time_stamp_4 << std::endl;	
 				BOOST_FAIL("The two timestamps taken from uuid do not match.");
 			}		
->>>>>>> e4f2882b
 		}		
 		else{
 			BOOST_FAIL("Failure in reading timeuuid from uuid from result.");
