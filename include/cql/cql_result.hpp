/*
  Copyright (c) 2013 Matthew Stump

  This file is part of cassandra.

  Licensed under the Apache License, Version 2.0 (the "License");
  you may not use this file except in compliance with the License.
  You may obtain a copy of the License at

  http://www.apache.org/licenses/LICENSE-2.0

  Unless required by applicable law or agreed to in writing, software
  distributed under the License is distributed on an "AS IS" BASIS,
  WITHOUT WARRANTIES OR CONDITIONS OF ANY KIND, either express or implied.
  See the License for the specific language governing permissions and
  limitations under the License.
*/

#ifndef CQL_RESULT_H_
#define CQL_RESULT_H_

#include <vector>
#include "cql/cql.hpp"

namespace cql {

class cql_list_t;
class cql_map_t;
class cql_set_t;
class cql_uuid_t;

class cql_result_t {

public:
    virtual
    ~cql_result_t() {};

    virtual cql::cql_result_type_enum
    result_type() const = 0;

    virtual cql::cql_opcode_enum
    opcode() const = 0;

    virtual std::string
    str() const = 0;

    virtual size_t
    column_count() const = 0;

    virtual size_t
    row_count() const = 0;

    virtual const std::vector<cql::cql_byte_t>&
    query_id() const = 0;

    virtual bool
    next() = 0;

    virtual bool
    exists(const std::string& column) const = 0;

    virtual bool
    column_name(int i,
                std::string& output_keyspace,
                std::string& output_table,
                std::string& output_column) const = 0;

    virtual bool
    column_class(int i,
                 std::string& output) const = 0;

    virtual bool
    column_class(const std::string& column,
                 std::string& output) const = 0;

    virtual bool
    column_type(int i,
                cql_column_type_enum& output) const = 0;

    virtual bool
    column_type(const std::string& column,
                cql_column_type_enum& output) const = 0;

    virtual bool
    get_index(const std::string& column,
              int& output) const = 0;

    virtual bool
    get_nullity(int i,
                bool& output) const = 0;

    virtual bool
    get_nullity(const std::string& column,
                bool& output) const = 0;

    virtual bool
    get_bool(int i,
             bool& output) const = 0;

    virtual bool
    get_bool(const std::string& column,
             bool& output) const = 0;

    virtual bool
    get_int(int i,
            cql_int_t& output) const = 0;

    virtual bool
    get_int(const std::string& column,
            cql_int_t& output) const = 0;

    virtual bool
    get_float(int i,
              float& output) const = 0;

    virtual bool
    get_float(const std::string& column,
              float& output) const = 0;

    virtual bool
    get_double(int i,
               double& output) const = 0;

    virtual bool
    get_double(const std::string& column,
               double& output) const = 0;

    virtual bool
    get_bigint(int i,
               cql::cql_bigint_t& output) const = 0;

    virtual bool
    get_bigint(const std::string& column,
               cql::cql_bigint_t& output) const = 0;

    virtual bool
    get_string(int i,
               std::string& output) const = 0;

    virtual bool
    get_string(const std::string& column,
               std::string& output) const = 0;
			
    CQL_DEPRECATED virtual bool
    get_data(int i,
             cql::cql_byte_t** output,
             cql::cql_int_t& size) const = 0;
			
    CQL_DEPRECATED virtual bool
    get_data(const std::string& column,
             cql::cql_byte_t** output,
             cql::cql_int_t& size) const = 0;

<<<<<<< HEAD
    virtual bool
    get_uuid(int i,
             boost::shared_ptr<cql::cql_uuid_t>& output) const = 0;

=======
>>>>>>> 868c2fd8
	virtual bool
    get_data(int i,
			 std::vector< cql::cql_byte_t > & output ) const = 0;
			
    virtual bool
    get_data(const std::string& column,
             std::vector< cql::cql_byte_t > & output ) const = 0;
				
	virtual bool
    get_uuid(int i,
			 std::vector< cql::cql_byte_t > & output ) const = 0;
				
    virtual bool
    get_uuid(const std::string& column,
             std::vector< cql::cql_byte_t > & output ) const = 0;
				
	virtual bool
    get_uuid(int i,
			 std::string & output ) const = 0;
				
    virtual bool
    get_uuid(const std::string& column,
             std::string & output ) const = 0;

	virtual bool	
	get_timestamp(int i,
        cql::cql_bigint_t& output) const = 0;
		
	virtual bool
	get_timestamp(const std::string& column,
        cql::cql_bigint_t& output) const = 0;	

	virtual bool	
	get_timeuuid(int i,
        cql::cql_bigint_t& output) const = 0;
		
	virtual bool
	get_timeuuid(const std::string& column,
        cql::cql_bigint_t& output) const = 0;	
						
    CQL_DEPRECATED virtual bool
    get_list(int i,
             cql::cql_list_t** output) const = 0;
				
    CQL_DEPRECATED virtual bool
    get_list(const std::string& column,
             cql::cql_list_t** output) const = 0;

    virtual bool
    get_set(int i,
            cql::cql_set_t** output) const = 0;

    CQL_DEPRECATED virtual bool
    get_set(const std::string& column,
            cql::cql_set_t** output) const = 0;
			
    CQL_DEPRECATED virtual bool
    get_map(int i,
            cql::cql_map_t** output) const = 0;

    CQL_DEPRECATED virtual bool
    get_map(const std::string& column,
            cql::cql_map_t** output) const = 0;
			
	virtual bool
    get_list(int i,
             boost::shared_ptr< cql::cql_list_t > & output) const = 0;			

	virtual bool
    get_list(const std::string& column,	
             boost::shared_ptr< cql::cql_list_t > & output) const = 0;			

	virtual bool
    get_set(int i,
            boost::shared_ptr< cql::cql_set_t > & output) const = 0;		

	virtual bool
    get_set(const std::string& column,
            boost::shared_ptr< cql::cql_set_t > & output) const = 0;		

	virtual bool
    get_map(int i,	
            boost::shared_ptr< cql::cql_map_t > & output) const = 0;		

	virtual bool
    get_map(const std::string& column,
            boost::shared_ptr< cql::cql_map_t > & output) const = 0;					
};			
			
} // namespace cql

#endif // CQL_RESULT_H_<|MERGE_RESOLUTION|>--- conflicted
+++ resolved
@@ -151,13 +151,6 @@
              cql::cql_byte_t** output,
              cql::cql_int_t& size) const = 0;
 
-<<<<<<< HEAD
-    virtual bool
-    get_uuid(int i,
-             boost::shared_ptr<cql::cql_uuid_t>& output) const = 0;
-
-=======
->>>>>>> 868c2fd8
 	virtual bool
     get_data(int i,
 			 std::vector< cql::cql_byte_t > & output ) const = 0;
