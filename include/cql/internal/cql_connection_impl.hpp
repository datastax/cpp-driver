--- conflicted
+++ resolved
@@ -419,16 +419,17 @@
     void
     events_register()
     {
-        std::auto_ptr<cql::cql_message_register_impl_t> m(new cql::cql_message_register_impl_t());
-        m->events(_events);
+
+        cql::cql_message_register_impl_t messageRegister;
+        messageRegister.events(_events);
         
         // We need to reset _connect_callback here. Otherwise, registering an event
         // may fire cql_session_impl_t::connect_callback(...) which is the default
         // value of _connect_callback. That can result in havoc, since bound variable
         // `promise' may no longer exist. Anyway, this callback was not that crucial.
         _connect_callback = 0;
-        
-        create_request(m.release(),
+
+        create_request(&messageRegister,
                        boost::bind(&cql_connection_impl_t::write_handle,
                                    this,
                                    boost::asio::placeholders::error,
@@ -955,25 +956,6 @@
     }
 
     void
-<<<<<<< HEAD
-=======
-    events_register()
-    {
-        cql::cql_message_register_impl_t messageRegister;
-        messageRegister.events(_events);
-
-        create_request(&messageRegister,
-                       boost::bind(&cql_connection_impl_t::write_handle,
-                                   this,
-                                   boost::asio::placeholders::error,
-                                   boost::asio::placeholders::bytes_transferred),
-                        _reserved_stream);
-
-        _events_registered = true;
-    }
-
-    void
->>>>>>> e29d89d6
     options_write()
     {
         cql::cql_message_options_impl_t messageOption;
