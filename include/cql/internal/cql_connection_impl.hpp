--- conflicted
+++ resolved
@@ -195,14 +195,6 @@
         _strand(io_service),
         _resolver(io_service),
         _transport(transport),
-<<<<<<< HEAD
-
-        // Note: _request_buffer is currently unused and causes race conditions.
-        // I (JS) decided to comment it out for now.
-        //_request_buffer(0),
-    
-=======
->>>>>>> 79e83705
         _callback_storage(NUMBER_OF_STREAMS),
         _number_of_free_stream_ids(NUMBER_OF_USER_STREAMS),
         _connect_callback(0),
@@ -758,25 +750,10 @@
         std::vector<boost::asio::const_buffer> buf;
 
         buf.push_back(boost::asio::buffer(header.buffer()->data(), header.size()));
-<<<<<<< HEAD
-        
-        
-        // Note: _request_buffer is currently unused and causes race conditions.
-        // I (JS) decided to comment it out for now.
+
         if (header.length() != 0) {
             buf.push_back(boost::asio::buffer(message->buffer()->data(), message->size()));
         }
-        /*
-        boost::mutex::scoped_lock lock(_mutex);
-        // Note: _request_buffer can be shared among threads
-        _request_buffer.push_back(header.buffer());
-=======
->>>>>>> 79e83705
-
-        if (header.length() != 0) {
-            buf.push_back(boost::asio::buffer(message->buffer()->data(), message->size()));
-        }
-         */
 
         boost::asio::async_write(*_transport, buf, callback);
     }
@@ -786,22 +763,6 @@
         const boost::system::error_code& err,
         std::size_t                      num_bytes)
     {
-<<<<<<< HEAD
-        // Note: _request_buffer is currently unused and causes race conditions.
-        // I (JS) decided to comment it out for now.
-        /*
-        boost::mutex::scoped_lock lock(_mutex);
-        if (!_request_buffer.empty()) {
-            // the write request is complete free the request buffers
-            _request_buffer.pop_front();
-            if (!_request_buffer.empty()) {
-                _request_buffer.pop_front();
-            }
-        }
-        */
-        
-=======
->>>>>>> 79e83705
         if (!err) {
             log(CQL_LOG_DEBUG, "wrote to socket " + boost::lexical_cast<std::string>(num_bytes) + " bytes");
         }
@@ -829,19 +790,12 @@
 		boost::shared_ptr<boolkeeper> is_disposed,
         const boost::system::error_code& err)
     {
-<<<<<<< HEAD
         {
             // if the connection was already disposed we return here immediately
             boost::mutex::scoped_lock lock(is_disposed->mutex);
 	        if (is_disposed->value) {
 			    return;
             }
-=======
-        // if the connection was already disposed we return here immediately
-        boost::mutex::scoped_lock lock(is_disposed->mutex);
-	    if (is_disposed->value) {
-			return;
->>>>>>> 79e83705
         }
     
 		if (!err) {
@@ -1138,13 +1092,8 @@
             _connect_errback(*this, e);
         }
     }
-<<<<<<< HEAD
-    
-    boost::mutex                             _mutex;
-=======
 	
 	boost::mutex                             _mutex;
->>>>>>> 79e83705
     
     boost::asio::io_service&                 _io_service;
     boost::asio::strand                      _strand;
@@ -1153,14 +1102,6 @@
     boost::asio::ip::tcp::resolver           _resolver;
     std::auto_ptr<TSocket>                   _transport;
     cql::cql_stream_id_t                     _stream_counter;
-<<<<<<< HEAD
-    
-    // Note: _request_buffer is currently unused and causes race conditions.
-    // I (JS) decided to comment it out for now.
-    //request_buffer_t                         _request_buffer;
-    
-=======
->>>>>>> 79e83705
     cql::cql_header_impl_t                   _response_header;
     std::auto_ptr<cql::cql_message_t>        _response_message;
     callback_storage_t                       _callback_storage;
