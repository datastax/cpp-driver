# Getting Started

## Installation

Binary packages are [available](http://downloads.datastax.com/cpp-driver/) (CentOS, Ubuntu, and Windows) or the driver can be [built from source](http://datastax.github.io/cpp-driver/topics/building/).

## Connecting

```c
#include <cassandra.h>
#include <stdio.h>

int main() {
  /* Setup and connect to cluster */
  CassCluster* cluster = cass_cluster_new();
  CassSession* session = cass_session_new();

  /* Add contact points */
  cass_cluster_set_contact_points(cluster, "127.0.0.1");

  /* Provide the cluster object as configuration to connect the session */
  CassFuture* connect_future = cass_session_connect(session, cluster);

  /* This operation will block until the result is ready */
  CassError rc = cass_future_error_code(connect_future);

  printf("Connect result: %s\n", cass_error_desc(rc));

  /* Run queries... */

  cass_future_free(connect_future);
  cass_session_free(session);
  cass_cluster_free(cluster);

  return 0;
}
```

To connect a session, a [`CassCluster`](http://datastax.github.io/cpp-driver/api/CassCluster/) object will need to be created and configured. The minimal configuration needed to connect is a list of contact points. The contact points are used to initialize the driver and it will automatically discover the rest of the nodes in your cluster.

**Perfomance Tip:** Include more than one contact point to be robust against node failures.

## Futures

The driver is designed so that no operation will force an application to block. Operations that would normally cause the application to block, such as connecting to a cluster or running a query, instead return a [`CassFuture`](http://datastax.github.io/cpp-driver/api/CassFuture/) object that can be waited on, polled, or used to register a callback.

**NOTE:** The API can also be used synchronously by waiting on or immediately attempting to get the result from a future.

## Executing Queries

<<<<<<< HEAD
Queries are executed using [`CassStatement`](http://datastax.github.io/cpp-driver/api/CassStatement/) objects. Statements encapsulate the query string and the query parameters. Query parameters are not supported by ealier versions of Cassandra (1.2 and below) and values need to be inlined in the query string itself.
=======
Queries are executed using [`CassStatement`](http://datastax.github.io/cpp-driver/api/CassStatement/) objects. Statements encapsulate the query string and the query parameters. Query parameters are not supported by earlier versions of Cassandra (1.2 and below) and values need to be inlined in the query string itself.
>>>>>>> 54d7460c

```c
/* Create a statement with zero parameters */
CassStatement* statement
  = cass_statement_new("INSERT INTO example (key, value) VALUES ('abc', 123)", 0);

CassFuture* query_future = cass_session_execute(session, statement);

/* Statement objects can be freed immediately after being executed */
cass_statement_free(statement);

/* This will block until the query has finished */
CassError rc = cass_future_error_code(query_future);

printf("Query result: %s\n", cass_error_desc(rc));

cass_future_free(query_future);
```

## Parameterized Queries (Positional)

Cassandra 2.0+ supports the use of parameterized queries. This allows the same query string to be executed multiple times with different values; avoiding string manipulation in your application.

**Perfomance Tip:** If the same query is being reused multiple times, [prepared statements](http://datastax.github.io/cpp-driver/topics/basics/prepared_statements/) should be used to optimize performance.

```c
/* There are two bind variables in the query string */
CassStatement* statement
  = cass_statement_new("INSERT INTO example (key, value) VALUES (?, ?)", 2);

/* Bind the values using the indices of the bind variables */
cass_statement_bind_string(statement, 0, "abc");
cass_statement_bind_int32(statement, 1, 123);

CassFuture* query_future = cass_session_execute(session, statement);

/* Statement objects can be freed immediately after being executed */
cass_statement_free(statement);

/* This will block until the query has finished */
CassError rc = cass_future_error_code(query_future);

printf("Query result: %s\n", cass_error_desc(rc));

cass_future_free(query_future);
```

## Handling Query Results

<<<<<<< HEAD
A single row can be retrieved using the convenience function [`cass_result_first_row()`](TODO) to get the first row. A [`CassIterator`](http://datastax.github.io/cpp-driver/api/CassIterator/) object may also be used to iterate over the returned row(s).
=======
A single row can be retrieved using the convenience function [`cass_result_first_row()`] to get the first row. A [`CassIterator`](http://datastax.github.io/cpp-driver/api/CassIterator/) object may also be used to iterate over the returned row(s).
>>>>>>> 54d7460c

```c
/* Execute "SELECT * FROM example (key, value) WHERE key = 'abc'" */

/* This will also block until the query returns */
const CassResult* result = cass_future_get_result(future);

/* If there was an error then the result won't be available */
if (result == NULL) {
  /* Handle error */
  cass_future_free(query_future);
  return -1;
}

/* The future can be freed immediately after getting the result object */
cass_future_free(query_future);

/* This can be used to retrieve on the first row of the result */
const CassRow* row = cass_result_first_row(result);

/* Now we can retrieve the column values from the row */
const char* key;
size_t key_length;
/* Get the column value of "key" by name */
cass_value_get_string(cass_row_get_column_by_name(row, "key"), &key, &key_length);

cass_int32_t value;
/* Get the column value of "value" by name */
cass_value_get_int32(cass_row_get_column_by_name(row, "value"), &value);


/* This will free the result as well as the string pointed to by 'key' */
cass_result_free(result);
```

# Architecture

## Cluster

The [`CassCluster`](http://datastax.github.io/cpp-driver/api/CassCluster/) object describes a Cassandra cluster’s configuration. The default cluster object is good for most clusters and only requires a single or multiple list of contact points in order to establish a session connection. Once a session is connected using a cluster object its configuration is constant. Modifying the cluster object configuration once a session is established does not alter the session's configuration.

## Session

The [`CassSession`](http://datastax.github.io/cpp-driver/api/CassSession/) object is used for query execution. Internally, a session object also manages a pool of client connections to Cassandra and uses a load balancing policy to distribute requests across those connections. An application should create a single session object per keyspace as a session object is designed to be created once, reused, and shared by multiple threads within the application. The throughput of a session can be scaled by increasing the number of I/O threads. An I/O thread is used to handle reading and writing query request data to and from Cassandra. The number of I/O threads defaults to one per CPU core, but it can be configured using [`cass_cluster_set_num_threads_io()`](). It’s generally better to create a single session with more I/O threads than multiple sessions with a smaller number of I/O threads. More DataStax driver best practices can be found in this [post](http://www.datastax.com/dev/blog/4-simple-rules-when-using-the-datastax-drivers-for-cassandra).

## Asynchronous I/O

Each I/O thread maintains a small number of connections for each node in the
Cassandra cluster and each of those connections can handle several simultaneous
requests using pipelining. Asynchronous I/O and pipelining together allow each
connection to handle several (up to 128 requests with protocol v1/v2 and 32k with
protocol v3) in-flight requests concurrently. This significantly reduces the
number of connections required to be open to Cassandra and
allows the driver to batch requests destined for the same node.

## Thread safety

<<<<<<< HEAD
A [`CassSession`](http://datastax.github.io/cpp-driver/api/CassSession/) is designed to be used concurrently from multiple threads. [`CassFuture`](http://datastax.github.io/cpp-driver/api/CassFuture/) is also thread safe. Other than these exclusions, in general, functions that might modify an object's state are **NOT** thread safe. Object's that are immutable (marked 'const') can be read safely by multiple threads.
=======
A [`CassSession`](http://datastax.github.io/cpp-driver/api/CassSession/) is designed to be used concurrently from multiple threads. [`CassFuture`](http://datastax.github.io/cpp-driver/api/CassFuture/) is also thread safe. Other than these exclusions, in general, functions that might modify an object's state are **NOT** thread safe. Objects that are immutable (marked 'const') can be read safely by multiple threads.
>>>>>>> 54d7460c

**NOTE:** The object/resource free-ing functions (e.g. cass_cluster_free, cass_session_free, ... cass_*_free) cannot be called concurrently on the same instance of an object.

## Memory handling

Values such as strings (`const char*`),  bytes and decimals (`const cass_bytes_t*`) point to memory held by the result object. The lifetimes of these values are valid as long as the result object isn’t freed. These values **must** be copied into application memory if they need to live longer than the result object’s lifetime. Primitive types such as [`cass_int32_t`] are copied by the driver because it can be done cheaply without incurring extra allocations.

**NOTE:** Advancing an iterator invalidates the value it previously returned.

## TODO

Here are some features that are missing from the C/C++ driver, but are included with other drivers. The schedule for these features can be found on [JIRA](https://datastax-oss.atlassian.net/browse/CPP).

- Compression
- Query tracing
- Event registration and notification
- Callback interfaces for load balancing, authentication, reconnection and retry
- Generic SASL authentication interface
- [User Defined Type (UDT)](http://www.datastax.com/documentation/cql/3.1/cql/cql_reference/cqlRefUDType.html)

[`cass_int32_t`]: http://datastax.github.io/cpp-driver/api/cassandra.h/#cass-int32-t
[`cass_result_first_row()`]: http://datastax.github.io/cpp-driver/api/CassResult/#cass-result-first-row<|MERGE_RESOLUTION|>--- conflicted
+++ resolved
@@ -48,11 +48,7 @@
 
 ## Executing Queries
 
-<<<<<<< HEAD
-Queries are executed using [`CassStatement`](http://datastax.github.io/cpp-driver/api/CassStatement/) objects. Statements encapsulate the query string and the query parameters. Query parameters are not supported by ealier versions of Cassandra (1.2 and below) and values need to be inlined in the query string itself.
-=======
 Queries are executed using [`CassStatement`](http://datastax.github.io/cpp-driver/api/CassStatement/) objects. Statements encapsulate the query string and the query parameters. Query parameters are not supported by earlier versions of Cassandra (1.2 and below) and values need to be inlined in the query string itself.
->>>>>>> 54d7460c
 
 ```c
 /* Create a statement with zero parameters */
@@ -102,11 +98,7 @@
 
 ## Handling Query Results
 
-<<<<<<< HEAD
-A single row can be retrieved using the convenience function [`cass_result_first_row()`](TODO) to get the first row. A [`CassIterator`](http://datastax.github.io/cpp-driver/api/CassIterator/) object may also be used to iterate over the returned row(s).
-=======
 A single row can be retrieved using the convenience function [`cass_result_first_row()`] to get the first row. A [`CassIterator`](http://datastax.github.io/cpp-driver/api/CassIterator/) object may also be used to iterate over the returned row(s).
->>>>>>> 54d7460c
 
 ```c
 /* Execute "SELECT * FROM example (key, value) WHERE key = 'abc'" */
@@ -164,11 +156,7 @@
 
 ## Thread safety
 
-<<<<<<< HEAD
-A [`CassSession`](http://datastax.github.io/cpp-driver/api/CassSession/) is designed to be used concurrently from multiple threads. [`CassFuture`](http://datastax.github.io/cpp-driver/api/CassFuture/) is also thread safe. Other than these exclusions, in general, functions that might modify an object's state are **NOT** thread safe. Object's that are immutable (marked 'const') can be read safely by multiple threads.
-=======
 A [`CassSession`](http://datastax.github.io/cpp-driver/api/CassSession/) is designed to be used concurrently from multiple threads. [`CassFuture`](http://datastax.github.io/cpp-driver/api/CassFuture/) is also thread safe. Other than these exclusions, in general, functions that might modify an object's state are **NOT** thread safe. Objects that are immutable (marked 'const') can be read safely by multiple threads.
->>>>>>> 54d7460c
 
 **NOTE:** The object/resource free-ing functions (e.g. cass_cluster_free, cass_session_free, ... cass_*_free) cannot be called concurrently on the same instance of an object.
 
